--- conflicted
+++ resolved
@@ -349,7 +349,6 @@
         """
         hardware = self.hardware_detect()
         hardware["architecture"] = " ".join([str(x) for x in hardware["architecture"]])
-<<<<<<< HEAD
         
         # Use platform.machine() as primary method for ARM64 detection
         machine = platform.machine().lower()
@@ -394,48 +393,6 @@
             else:
                 aarch = "x86_64"
                 pass
-=======
-        machine = hardware.get("machine", "").lower()
-        processor = hardware.get("processor", "").upper()
-        
-        # Determine architecture - prioritize platform.machine() for reliability
-        aarch = ""
-        
-        # First check machine type (most reliable on ARM systems)
-        if machine in ["aarch64", "arm64"]:
-            aarch = "arm64"
-        elif machine in ["armv7l", "armv6l", "arm"]:
-            aarch = "arm"
-        elif machine in ["x86_64", "amd64"]:
-            aarch = "x86_64"
-        elif machine in ["i386", "i686", "x86"]:
-            aarch = "x86"
-        # Fallback to processor-based detection
-        elif "ARM" in processor or "AARCH" in processor:
-            if "64" in hardware["architecture"]:
-                aarch = "arm64"
-            else:
-                aarch = "arm"
-        elif "INTEL" in processor or "AMD" in processor:
-            if "64" in hardware["architecture"]:
-                aarch = "x86_64"
-            else:
-                aarch = "x86"
-        elif "APPLE" in processor:
-            # Apple Silicon is ARM64
-            if machine.lower() == "arm64":
-                aarch = "arm64"
-            elif "64" in hardware["architecture"]:
-                aarch = "arm64"  # Modern Macs are ARM64
-            else:
-                aarch = "x86_64"
-        # Final fallback based on architecture bits
-        else:
-            if "64" in hardware["architecture"]:
-                aarch = "x86_64"
-            else:
-                aarch = "x86"
->>>>>>> 42806d3b
         
         results = str(hardware["system"]).lower() + " " + aarch
         return results
