"""
MCP Server implementation that integrates with the existing IPFS Kit APIs.

This server provides:
- A structured approach to handling IPFS operations
- Debug capabilities for test-driven development
- Integration with the existing API infrastructure
"""

import logging
import time
import uuid
import os
import json
from typing import Dict, List, Any, Optional, Union, Callable
from dataclasses import dataclass, field
from fastapi import FastAPI, APIRouter, Depends, HTTPException, Request, Response
from pydantic import BaseModel

# Import existing API components
from ipfs_kit_py.api import app as main_app
from ipfs_kit_py.ipfs_kit import ipfs_kit

# Internal imports
from ipfs_kit_py.mcp.models.ipfs_model import IPFSModel
from ipfs_kit_py.mcp.controllers.ipfs_controller import IPFSController
from ipfs_kit_py.mcp.controllers.cli_controller import CliController
from ipfs_kit_py.mcp.controllers.credential_controller import CredentialController

# Import credential manager
from ipfs_kit_py.credential_manager import CredentialManager

# Import storage manager
from ipfs_kit_py.mcp.models.storage_manager import StorageManager
from ipfs_kit_py.mcp.models.storage_bridge import StorageBridgeModel
from ipfs_kit_py.mcp.controllers.storage_manager_controller import StorageManagerController

# Import storage controllers
try:
    from ipfs_kit_py.mcp.controllers.storage.s3_controller import S3Controller
    HAS_S3_CONTROLLER = True
except ImportError:
    HAS_S3_CONTROLLER = False

try:
    from ipfs_kit_py.mcp.controllers.storage.huggingface_controller import HuggingFaceController
    HAS_HUGGINGFACE_CONTROLLER = True
except ImportError:
    HAS_HUGGINGFACE_CONTROLLER = False

try:
    from ipfs_kit_py.mcp.controllers.storage.storacha_controller import StorachaController
    HAS_STORACHA_CONTROLLER = True
except ImportError:
    HAS_STORACHA_CONTROLLER = False

try:
    from ipfs_kit_py.mcp.controllers.storage.filecoin_controller import FilecoinController
    HAS_FILECOIN_CONTROLLER = True
except ImportError:
    HAS_FILECOIN_CONTROLLER = False

try:
    from ipfs_kit_py.mcp.controllers.storage.lassie_controller import LassieController
    HAS_LASSIE_CONTROLLER = True
except ImportError:
    HAS_LASSIE_CONTROLLER = False

# Import Aria2 controller
try:
    from ipfs_kit_py.mcp.controllers.aria2_controller import Aria2Controller
    from ipfs_kit_py.mcp.models.aria2_model import Aria2Model
    from ipfs_kit_py.aria2_kit import aria2_kit
    HAS_ARIA2_CONTROLLER = True
except ImportError:
    HAS_ARIA2_CONTROLLER = False

# Import LibP2P controller
try:
    from ipfs_kit_py.mcp.controllers.libp2p_controller import LibP2PController
    from ipfs_kit_py.mcp.models.libp2p_model import LibP2PModel
    from ipfs_kit_py.libp2p import HAS_LIBP2P
    HAS_LIBP2P_CONTROLLER = True
except ImportError:
    HAS_LIBP2P_CONTROLLER = False

# Import MCP Discovery controller
try:
    from ipfs_kit_py.mcp.controllers.mcp_discovery_controller import MCPDiscoveryController
    from ipfs_kit_py.mcp.models.mcp_discovery_model import MCPDiscoveryModel
    HAS_MCP_DISCOVERY_CONTROLLER = True
except ImportError:
    HAS_MCP_DISCOVERY_CONTROLLER = False

# Import optional controllers
try:
    from ipfs_kit_py.mcp.controllers.fs_journal_controller import FsJournalController
    HAS_FS_JOURNAL_CONTROLLER = True
except ImportError:
    HAS_FS_JOURNAL_CONTROLLER = False

try:
    from ipfs_kit_py.mcp.controllers.distributed_controller import DistributedController
    HAS_DISTRIBUTED_CONTROLLER = True
except ImportError:
    HAS_DISTRIBUTED_CONTROLLER = False

try:
    from ipfs_kit_py.mcp.controllers.webrtc_controller import WebRTCController
    HAS_WEBRTC_CONTROLLER = True
except ImportError:
    HAS_WEBRTC_CONTROLLER = False

try:
    from ipfs_kit_py.mcp.controllers.peer_websocket_controller import PeerWebSocketController
    HAS_PEER_WEBSOCKET_CONTROLLER = True
except ImportError:
    HAS_PEER_WEBSOCKET_CONTROLLER = False

from ipfs_kit_py.mcp.persistence.cache_manager import MCPCacheManager

# Configure logger
logger = logging.getLogger(__name__)

class MCPServer:
    """
    Model-Controller-Persistence Server for IPFS Kit.

    This server provides a structured approach to handling IPFS operations,
    with built-in debugging capabilities for test-driven development.
    """

    def __init__(self,
                debug_mode: bool = False,
                log_level: str = "INFO",
                persistence_path: str = None,
                isolation_mode: bool = False,
                config: Dict[str, Any] = None,
                ipfs_kit_instance=None):
        """
        Initialize the MCP Server.

        Args:
            debug_mode: Enable detailed debug logging and debug endpoints
            log_level: Logging level (DEBUG, INFO, WARNING, ERROR)
            persistence_path: Path for MCP server persistence files
            isolation_mode: Run in isolated mode without affecting host system
            config: Optional configuration dictionary for components
            ipfs_kit_instance: Optional pre-initialized IPFS Kit instance
        """
        self.ipfs_kit_instance = ipfs_kit_instance
        self.debug_mode = debug_mode
        self.isolation_mode = isolation_mode
        self.persistence_path = persistence_path or os.path.expanduser("~/.ipfs_kit/mcp")
        self.instance_id = str(uuid.uuid4())
        self.config = config or {}

        # Configure logging
        self._setup_logging(log_level)

        # Initialize components
        self._init_components()

        # Create FastAPI router
        self.router = self._create_router()

        # Session tracking for debugging
        self.sessions = {}
        self.operation_log = []

        logger.info(f"MCP Server initialized with ID: {self.instance_id}")
        if debug_mode:
            logger.info("Debug mode enabled")
        if isolation_mode:
            logger.info("Isolation mode enabled")

    def _setup_logging(self, log_level: str):
        """Configure logging for the MCP server."""
        level = getattr(logging, log_level.upper())

        # Create handler for MCP-specific logs
        handler = logging.StreamHandler()
        formatter = logging.Formatter(
            '%(asctime)s [%(levelname)-8s] [MCP:%(name)s] %(message)s',
            datefmt='%Y-%m-%d %H:%M:%S'
        )
        handler.setFormatter(formatter)

        # Configure logger
        logger.setLevel(level)
        logger.addHandler(handler)

        # Log startup info
        logger.info(f"MCP Server logging initialized at level {log_level}")

    def _init_components(self):
        """Initialize MCP components."""
        # Create directories if needed
        try:
            os.makedirs(self.persistence_path, exist_ok=True)
        except OSError as e:
            logger.error(f"Failed to create persistence directory at {self.persistence_path}: {e}")
            # Use a temporary directory as fallback
            import tempfile
            self.persistence_path = tempfile.mkdtemp(prefix="mcp_server_")
            logger.warning(f"Using temporary directory for persistence: {self.persistence_path}")
            
        # Initialize result tracking for component initialization
        self.initialization_results = {
            "success": True,
            "errors": [],
            "warnings": []
        }

        # Initialize core components
        cache_config = self.config.get("cache", {})

        # Extract core cache settings from config
        memory_limit = cache_config.get("memory_cache_size", 100 * 1024 * 1024)  # Default 100MB
        disk_limit = cache_config.get("local_cache_size", 1024 * 1024 * 1024)  # Default 1GB

        # Initialize cache manager, providing the config as a parameter if supported
        try:
            # Try the new constructor signature with config parameter
            self.cache_manager = MCPCacheManager(
                base_path=os.path.join(self.persistence_path, "cache"),
                debug_mode=self.debug_mode,
                config=cache_config
            )
        except Exception as e:
            logger.warning(f"Error initializing cache manager with config: {e}")
            self.initialization_results["warnings"].append(f"Cache manager initialization with config failed: {e}")
            
            # Fall back to older constructor without config parameter
            try:
                logger.info("Falling back to legacy cache manager initialization")
                self.cache_manager = MCPCacheManager(
                    base_path=os.path.join(self.persistence_path, "cache"),
                    memory_limit=memory_limit,
                    disk_limit=disk_limit,
                    debug_mode=self.debug_mode
                )
            except Exception as e:
                logger.error(f"Failed to initialize cache manager: {e}")
                self.initialization_results["success"] = False
                self.initialization_results["errors"].append(f"Cache manager initialization failed: {e}")
                # Use a minimal in-memory cache as fallback
                from collections import OrderedDict
                class MinimalCache:
                    def __init__(self):
                        self.cache = OrderedDict()
                        self.get_cache_info = lambda: {"type": "minimal", "size": len(self.cache)}
                        self.put = lambda k, v, **kwargs: self.cache.update({k: v})
                        self.get = lambda k, **kwargs: self.cache.get(k)
                        self.clear = lambda: self.cache.clear()
                        self._save_metadata = lambda: None
                        
                self.cache_manager = MinimalCache()
                logger.warning("Using minimal in-memory cache as fallback")

        # Initialize credential manager
        try:
            self.credential_manager = CredentialManager(
                config={
                    "credential_store": "file",  # Use file-based storage for server persistence
                    "credential_file_path": os.path.join(self.persistence_path, "credentials.json"),
                    "encrypt_file_credentials": True
                }
            )
        except Exception as e:
            logger.error(f"Failed to initialize credential manager: {e}")
            self.initialization_results["success"] = False
            self.initialization_results["errors"].append(f"Credential manager initialization failed: {e}")
            # Create a minimal credential manager for basic functionality
            class MinimalCredentialManager:
                def __init__(self):
                    self.credential_cache = {}
                    self.config = {"credential_store": "memory"}
                    self.list_credentials = lambda: []
                    self.add_credential = lambda s, n, c: self.credential_cache.update({f"{s}_{n}": {"credentials": c}})
                    self.get_credential = lambda s, n: None
                    
            self.credential_manager = MinimalCredentialManager()
            logger.warning("Using minimal in-memory credential manager as fallback")

        # Initialize IPFS kit instance with automatic daemon management
        try:
            if self.ipfs_kit_instance:
                # Use the provided IPFS kit instance
                logger.info("Using provided IPFS kit instance")
                self.ipfs_kit = self.ipfs_kit_instance
            else:
                # Create a new IPFS kit instance
                kit_options = {}
                if self.isolation_mode:
                    # Use isolated IPFS path for testing
                    kit_options["metadata"] = {
                        "ipfs_path": os.path.join(self.persistence_path, "ipfs"),
                        "role": "leecher",  # Use lightweight role for testing
                        "test_mode": True
                    }

                # Enable automatic daemon management
                logger.info("Creating new IPFS kit instance")
                self.ipfs_kit = ipfs_kit(
                    metadata=kit_options.get("metadata"),
                    auto_start_daemons=True  # Automatically start daemons when needed
                )
        except Exception as e:
            logger.error(f"Failed to initialize IPFS kit: {e}")
            self.initialization_results["success"] = False
            self.initialization_results["errors"].append(f"IPFS kit initialization failed: {e}")
            # Create minimal ipfs_kit instance for basic functionality
            class MinimalIPFSKit:
                def __init__(self):
                    self.resources = {}
                    self.metadata = {}
                    
            self.ipfs_kit = MinimalIPFSKit()
            logger.warning("Using minimal IPFS kit as fallback")

        # Start daemon health monitoring to ensure they keep running
        if not self.debug_mode and hasattr(self.ipfs_kit, 'start_daemon_health_monitor'):
            try:
                self.ipfs_kit.start_daemon_health_monitor(
                    check_interval=60,  # Check health every minute
                    auto_restart=True   # Automatically restart failed daemons
                )
            except Exception as e:
                logger.warning(f"Failed to start daemon health monitor: {e}")
                self.initialization_results["warnings"].append(f"Daemon health monitor failed: {e}")

        # Initialize models dictionary
        self.models = {}
        
        # Initialize IPFS model
        try:
            self.models["ipfs"] = IPFSModel(
                ipfs_kit_instance=self.ipfs_kit,
                cache_manager=self.cache_manager,
                credential_manager=self.credential_manager
            )
            logger.info("IPFS Model initialized")
        except Exception as e:
            logger.error(f"Failed to initialize IPFS model: {e}")
            self.initialization_results["success"] = False
            self.initialization_results["errors"].append(f"IPFS model initialization failed: {e}")
            # Create a minimal IPFS model for basic functionality
            class MinimalIPFSModel:
                def __init__(self):
                    self.get_stats = lambda: {"status": "minimal"}
                    self.reset = lambda: None
                    
            self.models["ipfs"] = MinimalIPFSModel()
            logger.warning("Using minimal IPFS model as fallback")

        # Initialize Storage Manager with comprehensive error handling
        try:
            logger.info("Initializing Storage Manager...")
            
            # Validate required dependencies before initializing
            if "ipfs" not in self.models:
                logger.warning("IPFS model not available, using minimal version for storage manager")
                raise ValueError("IPFS model not available, required for storage manager")
            
            # Extract resources and metadata from ipfs_kit if available
            resources = getattr(self.ipfs_kit, 'resources', {}) or {}
            metadata = getattr(self.ipfs_kit, 'metadata', {}) or {}
            
            # Initialize storage manager with validated parameters
            storage_resources = resources.get("storage", {})
            storage_metadata = metadata.get("storage", {})
            
            self.storage_manager = StorageManager(
                ipfs_model=self.models["ipfs"],
                cache_manager=self.cache_manager,
                credential_manager=self.credential_manager,
                resources=storage_resources,
                metadata=storage_metadata
            )
            
            # Add to models dictionary
            self.models["storage_manager"] = self.storage_manager
            logger.info("Storage Manager initialized")
            
            # Add storage backend models with validation
            try:
                if hasattr(self.storage_manager, "get_all_models"):
                    backend_models = self.storage_manager.get_all_models()
                    if backend_models:
                        for name, model in backend_models.items():
                            if model is not None:
                                self.models[f"storage_{name}"] = model
                                logger.info(f"Storage model {name} added")
                            else:
                                logger.warning(f"Storage model {name} is None, skipping")
                    else:
                        logger.warning("No backend models returned from storage_manager.get_all_models()")
                else:
                    logger.warning("Storage manager doesn't have get_all_models method")
            except Exception as e:
                logger.error(f"Error adding backend models: {str(e)}")
                self.initialization_results["warnings"].append(f"Failed to add backend models: {str(e)}")
            
            # Initialize Storage Bridge Model with validation
            try:
                # Verify prerequisites
                if "ipfs" not in self.models:
                    raise ValueError("IPFS model required for storage bridge")
                
                # Get backends with validation
                backends = {}
                if hasattr(self.storage_manager, "get_all_models"):
                    try:
                        backends = self.storage_manager.get_all_models() or {}
                    except Exception as e:
                        logger.warning(f"Error getting backends for bridge: {str(e)}")
                        # Continue with empty backends
                
                # Create storage bridge
                self.storage_bridge = StorageBridgeModel(
                    ipfs_model=self.models["ipfs"],
                    backends=backends,
                    cache_manager=self.cache_manager
                )
                
                # Add storage bridge to the models dictionary
                self.models["storage_bridge"] = self.storage_bridge
                logger.info("Storage Bridge Model added")
                
                # Integrate the storage bridge with the storage manager with validation
                if hasattr(self.storage_manager, "storage_bridge"):
                    self.storage_manager.storage_bridge = self.storage_bridge
                    logger.info("Storage Bridge Model integrated with Storage Manager")
                else:
                    logger.warning("Storage manager doesn't support bridge integration")
                    self.initialization_results["warnings"].append(
                        "Storage manager doesn't have storage_bridge attribute"
                    )
            except Exception as e:
                logger.warning(f"Failed to initialize Storage Bridge: {e}")
                self.initialization_results["warnings"].append(f"Storage Bridge initialization failed: {e}")
                self.storage_bridge = None
                
        except Exception as e:
            logger.error(f"Failed to initialize Storage Manager: {e}")
            self.initialization_results["success"] = False
            self.initialization_results["errors"].append(f"Storage Manager initialization failed: {e}")
            
            # Create MinimalStorageManager class with complete implementation
            # This provides graceful degradation with proper error handling
            class MinimalStorageManager:
                """Fallback implementation when real storage manager fails."""
                
                def __init__(self):
                    self.storage_bridge = None
                    self.available_backends = {}
                    self.models = {}
                    logger.info("MinimalStorageManager initialized as fallback")
                
                def get_model(self, backend_name):
                    """Safe implementation of get_model."""
                    return self.models.get(backend_name)
                
                def get_all_models(self):
                    """Safe implementation of get_all_models."""
                    return self.models
                
                def get_available_backends(self):
                    """Safe implementation of get_available_backends."""
                    return {name: False for name in ["s3", "huggingface", "storacha", "filecoin", "lassie"]}
                
                def get_stats(self):
                    """Safe implementation of get_stats."""
                    return {
                        "status": "minimal",
                        "error": "Using fallback minimal storage manager",
                        "timestamp": time.time(),
                        "backends": [],
                        "aggregate": {
                            "total_operations": 0,
                            "bytes_uploaded": 0,
                            "bytes_downloaded": 0,
                            "backend_count": 0
                        }
                    }
                
                def reset(self):
                    """Safe implementation of reset."""
                    return {"success": True, "status": "minimal_reset"}
            
            # Create the minimal instance
            self.storage_manager = MinimalStorageManager()
            logger.warning("Using MinimalStorageManager as fallback")

        # Initialize controllers with proper error handling
        self.controllers = {}
        
        # Initialize core controllers
        self._init_core_controllers()
        
        # Initialize storage controllers
        self._init_storage_controllers()
        
        # Initialize optional controllers
        self._init_optional_controllers()

        # Set the persistence manager
        self.persistence = self.cache_manager
        
        # Log initialization results
        if not self.initialization_results["success"]:
            logger.warning(f"MCP Server initialized with errors: {len(self.initialization_results['errors'])} errors, "
                          f"{len(self.initialization_results['warnings'])} warnings")
        elif self.initialization_results["warnings"]:
            logger.info(f"MCP Server initialized with {len(self.initialization_results['warnings'])} warnings")
        else:
            logger.info("MCP Server initialized successfully")
            
    def _init_core_controllers(self):
        """Initialize the core controllers with proper error handling."""
        # Core controllers (IPFS, CLI, Credentials, Storage Manager)
        core_controllers = [
            ("ipfs", lambda: IPFSController(self.models["ipfs"])),
            ("cli", lambda: CliController(self.models["ipfs"])),
            ("credentials", lambda: CredentialController(self.credential_manager)),
            ("storage_manager", lambda: StorageManagerController(self.storage_manager))
        ]
        
        for name, constructor in core_controllers:
            try:
                self.controllers[name] = constructor()
                logger.info(f"{name.capitalize()} Controller added")
            except Exception as e:
                logger.error(f"Failed to initialize {name} controller: {e}")
                self.initialization_results["errors"].append(f"{name} controller initialization failed: {e}")
                # Core controllers are required, so mark initialization as failed
                self.initialization_results["success"] = False
    
    def _init_storage_controllers(self):
        """
        Initialize storage controllers with comprehensive error handling.
        
        This method implements robust error detection and graceful degradation when
        storage controllers initialization fails, while providing detailed logging
        about the nature of failures.
        """
        # Track initialization status for comprehensive reporting
        results = {
            "success_count": 0,
            "failed_count": 0,
            "skipped_count": 0,
            "failures": {},
            "warnings": {}
        }
        
        # Storage controllers with their initialization dependencies
        storage_controllers = [
            {
                "name": "storage_s3", 
                "has_module": HAS_S3_CONTROLLER,
                "model_name": "storage_s3",
                "constructor": lambda: S3Controller(self.models["storage_s3"]),
                "display_name": "S3"
            },
            {
                "name": "storage_huggingface", 
                "has_module": HAS_HUGGINGFACE_CONTROLLER,
                "model_name": "storage_huggingface",
                "constructor": lambda: HuggingFaceController(self.models["storage_huggingface"]),
                "display_name": "HuggingFace"
            },
            {
                "name": "storage_storacha", 
                "has_module": HAS_STORACHA_CONTROLLER,
                "model_name": "storage_storacha",
                "constructor": lambda: StorachaController(self.models["storage_storacha"]),
                "display_name": "Storacha"
            },
            {
                "name": "storage_filecoin", 
                "has_module": HAS_FILECOIN_CONTROLLER,
                "model_name": "storage_filecoin",
                "constructor": lambda: FilecoinController(self.models["storage_filecoin"]),
                "display_name": "Filecoin"
            },
            {
                "name": "storage_lassie", 
                "has_module": HAS_LASSIE_CONTROLLER,
                "model_name": "storage_lassie",
                "constructor": lambda: LassieController(self.models["storage_lassie"]),
                "display_name": "Lassie"
            }
        ]
        
        # Verify storage_manager is properly initialized
        if not hasattr(self, "storage_manager") or self.storage_manager is None:
            logger.error("Cannot initialize storage controllers: storage_manager is not available")
            self.initialization_results["errors"].append("Storage controllers initialization skipped: storage_manager not available")
            return
        
        # Log that we're starting storage controller initialization
        logger.info(f"Initializing storage controllers (available backends: {len(self.models.get('storage_manager', {}).get_available_backends() if hasattr(self.models.get('storage_manager', {}), 'get_available_backends') else {})})")
        
        # Initialize each controller with comprehensive error handling
        for controller_info in storage_controllers:
            controller_name = controller_info["name"]
            model_name = controller_info["model_name"]
            has_module = controller_info["has_module"]
            constructor = controller_info["constructor"]
            display_name = controller_info["display_name"]
            
            # Initialize with full validation of prerequisites
            try:
                # Check if the module is available
                if not has_module:
                    logger.debug(f"Skipping {display_name} controller: Module not available")
                    results["skipped_count"] += 1
                    results["warnings"][controller_name] = f"{display_name} controller module not available"
                    continue
                
                # Check if the backend model is available
                if model_name not in self.models:
                    logger.debug(f"Skipping {display_name} controller: Model {model_name} not available")
                    results["skipped_count"] += 1
                    results["warnings"][controller_name] = f"{display_name} controller model {model_name} not available"
                    continue
                
                # Verify model is not None
                if self.models[model_name] is None:
                    logger.warning(f"Skipping {display_name} controller: Model {model_name} is None")
                    results["skipped_count"] += 1
                    results["warnings"][controller_name] = f"{display_name} controller model {model_name} is None"
                    continue
                
                # Check if backend is available in the storage manager
                available_backends = {}
                try:
                    if hasattr(self.storage_manager, 'get_available_backends'):
                        available_backends = self.storage_manager.get_available_backends() or {}
                        backend_name = model_name.replace('storage_', '')
                        if backend_name in available_backends and not available_backends[backend_name]:
                            logger.warning(f"Initializing {display_name} controller with unavailable backend")
                            results["warnings"][controller_name] = f"{display_name} backend marked as unavailable but proceeding"
                except Exception as e:
                    logger.warning(f"Error checking backend availability for {display_name}: {e}")
                    # Continue anyway - this is just an informational check
                
                # Initialize the controller using the constructor
                logger.info(f"Initializing {display_name} controller...")
                self.controllers[controller_name] = constructor()
                
                # Successfully initialized
                logger.info(f"{display_name} Controller added successfully")
                results["success_count"] += 1
                
            except ImportError as e:
                # Module import issues
                logger.warning(f"Import error initializing {display_name} controller: {e}")
                self.initialization_results["warnings"].append(f"{display_name} controller initialization failed: {e}")
                results["failed_count"] += 1
                results["failures"][controller_name] = {
                    "error": str(e),
                    "error_type": "ImportError"
                }
                
            except AttributeError as e:
                # Missing attribute or method
                logger.warning(f"Attribute error initializing {display_name} controller: {e}")
                self.initialization_results["warnings"].append(f"{display_name} controller initialization failed: {e}")
                results["failed_count"] += 1
                results["failures"][controller_name] = {
                    "error": str(e),
                    "error_type": "AttributeError"
                }
                
            except TypeError as e:
                # Type error, likely due to incorrect parameters
                logger.warning(f"Type error initializing {display_name} controller: {e}")
                self.initialization_results["warnings"].append(f"{display_name} controller initialization failed: {e}")
                results["failed_count"] += 1
                results["failures"][controller_name] = {
                    "error": str(e),
                    "error_type": "TypeError"
                }
                
            except Exception as e:
                # Generic fallback for any other exceptions
                logger.warning(f"Failed to initialize {display_name} controller: {e}")
                self.initialization_results["warnings"].append(f"{display_name} controller initialization failed: {e}")
                results["failed_count"] += 1
                results["failures"][controller_name] = {
                    "error": str(e),
                    "error_type": type(e).__name__
                }
        
        # Add initialization results to the main results
        self.initialization_results["storage_controllers"] = results
        
        # Log overall initialization results
        logger.info(f"Storage controllers initialization completed: {results['success_count']} successful, "
                   f"{results['failed_count']} failed, {results['skipped_count']} skipped")
    
    def _init_optional_controllers(self):
        """Initialize optional controllers with proper error handling."""
        # Aria2 Controller with model creation
        if HAS_ARIA2_CONTROLLER:
            try:
                # Initialize Aria2 model
                self.models["aria2"] = Aria2Model(
                    aria2_kit_instance=None,  # Will be created by the model
                    cache_manager=self.cache_manager,
                    credential_manager=self.credential_manager
                )
                # Initialize and add Aria2 controller
                self.controllers["aria2"] = Aria2Controller(self.models["aria2"])
                logger.info("Aria2 Controller added")
            except Exception as e:
                logger.warning(f"Failed to initialize Aria2 controller: {e}")
                self.initialization_results["warnings"].append(f"Aria2 controller initialization failed: {e}")
                # Clean up model if controller initialization failed
                if "aria2" in self.models:
                    del self.models["aria2"]
                    
        # LibP2P Controller with model creation
        if HAS_LIBP2P_CONTROLLER:
            try:
                # Extract resources and metadata
                resources = getattr(self.ipfs_kit, 'resources', {})
                metadata = getattr(self.ipfs_kit, 'metadata', {})
                
                # Initialize LibP2P model
                self.models["libp2p"] = LibP2PModel(
                    libp2p_peer_instance=None,  # Will be created by the model
                    cache_manager=self.cache_manager,
                    credential_manager=self.credential_manager,
                    resources=resources,
                    metadata=metadata
                )
                # Initialize and add LibP2P controller
                self.controllers["libp2p"] = LibP2PController(self.models["libp2p"])
                logger.info("LibP2P Controller added")
            except Exception as e:
                logger.warning(f"Failed to initialize LibP2P controller: {e}")
                self.initialization_results["warnings"].append(f"LibP2P controller initialization failed: {e}")
                # Clean up model if controller initialization failed
                if "libp2p" in self.models:
                    del self.models["libp2p"]
        
        # MCP Discovery Controller with model creation
        if HAS_MCP_DISCOVERY_CONTROLLER:
            try:
                # Extract resources and metadata
                resources = getattr(self.ipfs_kit, 'resources', {})
                metadata = getattr(self.ipfs_kit, 'metadata', {})
                
                # Get role from metadata if available, otherwise use "master"
                role = metadata.get("role", "master")
                
                # Initialize MCP Discovery model
                self.models["mcp_discovery"] = MCPDiscoveryModel(
                    server_id=self.instance_id,
                    role=role,  # Use role from metadata or default to master
                    libp2p_model=self.models.get("libp2p"),  # Safely get libp2p model if available
                    ipfs_model=self.models.get("ipfs"),  # Safely get ipfs model if available
                    cache_manager=self.cache_manager,
                    credential_manager=self.credential_manager,
                    resources=resources,
                    metadata=metadata
                )
                # Initialize and add MCP Discovery controller
                self.controllers["mcp_discovery"] = MCPDiscoveryController(self.models["mcp_discovery"])
                logger.info("MCP Discovery Controller added")
            except Exception as e:
                logger.warning(f"Failed to initialize MCP Discovery controller: {e}")
                self.initialization_results["warnings"].append(f"MCP Discovery controller initialization failed: {e}")
                # Clean up model if controller initialization failed
                if "mcp_discovery" in self.models:
                    del self.models["mcp_discovery"]
        
        # Optional controllers that use the IPFS model
        optional_controllers = [
            ("distributed", HAS_DISTRIBUTED_CONTROLLER, lambda: DistributedController(self.models["ipfs"])),
            ("webrtc", HAS_WEBRTC_CONTROLLER, lambda: WebRTCController(self.models["ipfs"])),
            ("peer_websocket", HAS_PEER_WEBSOCKET_CONTROLLER, lambda: PeerWebSocketController(self.models["ipfs"])),
            ("fs_journal", HAS_FS_JOURNAL_CONTROLLER, lambda: FsJournalController(self.models["ipfs"]))
        ]
        
        for name, has_controller, constructor in optional_controllers:
            if has_controller and "ipfs" in self.models:
                try:
                    self.controllers[name] = constructor()
                    logger.info(f"{name.capitalize()} Controller added")
                except Exception as e:
                    logger.warning(f"Failed to initialize {name} controller: {e}")
                    self.initialization_results["warnings"].append(f"{name} controller initialization failed: {e}")
                    # Optional controllers don't affect overall success

    def get_router(self) -> APIRouter:
        """Get an API router with all controller routes registered.

        Returns:
            FastAPI router with all registered controller routes
        """
        return self._create_router()
        
    def register_controllers(self) -> APIRouter:
        """Register all controllers with a router.
        
        This method is primarily for testing purposes and similar to _create_router,
        but it assumes the router and controllers are already set up.
        
        Returns:
            The router with controllers registered
        """
        if not hasattr(self, 'router') or not self.router:
            self.router = APIRouter(prefix="", tags=["mcp"])
        
        # Register core endpoints with error handling
        core_endpoints = [
            ("/health", self.health_check, ["GET",

            ("", self.mcp_root, ["GET"]),

            ("/versions", self.versions_endpoint, ["GET"])]),
            ("/debug", self.get_debug_state, ["GET"]),
            ("/operations", self.get_operation_log, ["GET"]),
            ("/daemon/start/{daemon_type}", self.start_daemon, ["POST"]),
            ("/daemon/stop/{daemon_type}", self.stop_daemon, ["POST"]),
            ("/daemon/status", self.get_daemon_status, ["GET"]),
            ("/daemon/monitor/start", self.start_daemon_monitor, ["POST"]),
            ("/daemon/monitor/stop", self.stop_daemon_monitor, ["POST"])
        ]
        
        errors = []
        
        for path, endpoint, methods in core_endpoints:
            try:
                self.router.add_api_route(path, endpoint, methods=methods)
                logger.debug(f"Registered core endpoint: {methods[0]} {path}")
            except Exception as e:
                error_msg = f"Failed to register core endpoint {path}: {e}"
                logger.error(error_msg)
                errors.append(error_msg)

        # Register controller routes using our robust method
        self._register_controller_routes(self.router)
                
        # If we had any errors, log them together
        if errors:
            logger.error(f"Failed to register {len(errors)} core endpoints: {errors}")
                
        return self.router

    def _create_router(self) -> APIRouter:
        """Create FastAPI router for MCP endpoints."""
        router = APIRouter(prefix="", tags=["mcp"])

        # Register core endpoints with error handling
        core_endpoints = [
            ("/health", self.health_check, ["GET"]),
            ("/debug", self.get_debug_state, ["GET"]),
            ("/operations", self.get_operation_log, ["GET"]),
            ("/daemon/start/{daemon_type}", self.start_daemon, ["POST"]),
            ("/daemon/stop/{daemon_type}", self.stop_daemon, ["POST"]),
            ("/daemon/status", self.get_daemon_status, ["GET"]),
            ("/daemon/monitor/start", self.start_daemon_monitor, ["POST"]),
            ("/daemon/monitor/stop", self.stop_daemon_monitor, ["POST"])
        ]
        
        for path, endpoint, methods in core_endpoints:
            try:
                router.add_api_route(path, endpoint, methods=methods)
                logger.debug(f"Registered core endpoint: {methods[0]} {path}")
            except Exception as e:
                logger.error(f"Failed to register core endpoint {path}: {e}")
                # Core endpoints are essential, so we should track this error
                self.initialization_results["errors"].append(f"Failed to register core endpoint {path}: {e}")

        # Register controller endpoints with proper error handling
        self._register_controller_routes(router)

        # Define debug middleware function to be attached when registering with app
        self.debug_middleware = None
        if self.debug_mode:
            async def debug_middleware(request: Request, call_next: Callable):
                """Debug middleware to log requests and responses."""
                start_time = time.time()
                session_id = request.headers.get("X-MCP-Session-ID", str(uuid.uuid4()))

                # Log request
                self._log_operation({
                    "type": "request",
                    "session_id": session_id,
                    "path": request.url.path,
                    "method": request.method,
                    "timestamp": start_time
                })

                # Process request
                try:
                    response = await call_next(request)
                    
                    # Log response
                    process_time = time.time() - start_time
                    status_code = response.status_code

                    self._log_operation({
                        "type": "response",
                        "session_id": session_id,
                        "path": request.url.path,
                        "method": request.method,
                        "status_code": status_code,
                        "process_time": process_time,
                        "timestamp": time.time()
                    })

                    # Add debug headers
                    response.headers["X-MCP-Session-ID"] = session_id
                    response.headers["X-MCP-Process-Time"] = f"{process_time:.6f}"

                    return response
                except Exception as e:
                    # Log error and return a 500 response
                    process_time = time.time() - start_time
                    logger.error(f"Error in middleware: {e}")
                    
                    self._log_operation({
                        "type": "error",
                        "session_id": session_id,
                        "path": request.url.path,
                        "method": request.method,
                        "error": str(e),
                        "process_time": process_time,
                        "timestamp": time.time()
                    })
                    
                    # Create error response
                    from fastapi.responses import JSONResponse
                    error_response = JSONResponse(
                        status_code=500,
                        content={
                            "success": False,
                            "error": "Internal server error",
                            "error_type": "UnhandledException",
                            "timestamp": time.time()
                        }
                    )
                    
                    # Add debug headers
                    error_response.headers["X-MCP-Session-ID"] = session_id
                    error_response.headers["X-MCP-Process-Time"] = f"{process_time:.6f}"
                    
                    return error_response

            self.debug_middleware = debug_middleware

        return router
        
    def _register_controller_routes(self, router: APIRouter):
        """Register all controller routes with error handling.
        
        Args:
            router: The FastAPI router to register routes with
        """
        # Define all controllers to register
        core_controllers = ["ipfs", "cli", "credentials", "storage_manager"]
        storage_controllers = [
            "storage_s3", "storage_huggingface", "storage_storacha", 
            "storage_filecoin", "storage_lassie"
        ]
        optional_controllers = [
            "distributed", "webrtc", "peer_websocket", "fs_journal",
            "aria2", "libp2p", "mcp_discovery"
        ]
        
        # Register core controllers (required for functionality)
        for controller_name in core_controllers:
            if controller_name in self.controllers:
                try:
                    controller = self.controllers[controller_name]
                    if hasattr(controller, 'register_routes') and callable(controller.register_routes):
                        controller.register_routes(router)
                        logger.info(f"Registered routes for {controller_name} controller")
                    else:
                        logger.warning(f"{controller_name} controller does not have a register_routes method")
                        self.initialization_results["warnings"].append(
                            f"{controller_name} controller does not have a register_routes method"
                        )
                except Exception as e:
                    logger.error(f"Failed to register routes for {controller_name} controller: {e}")
                    self.initialization_results["errors"].append(
                        f"Failed to register routes for {controller_name} controller: {e}"
                    )
            else:
                logger.error(f"Core controller {controller_name} not found, required for functionality")
                self.initialization_results["errors"].append(f"Core controller {controller_name} not found")
                
        # Register storage controllers (optional, but important)
        for controller_name in storage_controllers:
            if controller_name in self.controllers:
                try:
                    controller = self.controllers[controller_name]
                    if hasattr(controller, 'register_routes') and callable(controller.register_routes):
                        controller.register_routes(router)
                        logger.info(f"Registered routes for {controller_name} controller")
                    else:
                        logger.warning(f"{controller_name} controller does not have a register_routes method")
                        self.initialization_results["warnings"].append(
                            f"{controller_name} controller does not have a register_routes method"
                        )
                except Exception as e:
                    logger.warning(f"Failed to register routes for {controller_name} controller: {e}")
                    self.initialization_results["warnings"].append(
                        f"Failed to register routes for {controller_name} controller: {e}"
                    )
                    
        # Register optional controllers (nice to have)
        for controller_name in optional_controllers:
            if controller_name in self.controllers:
                try:
                    controller = self.controllers[controller_name]
                    if hasattr(controller, 'register_routes') and callable(controller.register_routes):
                        controller.register_routes(router)
                        logger.info(f"Registered routes for {controller_name} controller")
                    else:
                        logger.warning(f"{controller_name} controller does not have a register_routes method")
                        self.initialization_results["warnings"].append(
                            f"{controller_name} controller does not have a register_routes method"
                        )
                except Exception as e:
                    logger.warning(f"Failed to register routes for {controller_name} controller: {e}")
                    self.initialization_results["warnings"].append(
                        f"Failed to register routes for {controller_name} controller: {e}"
                    )

    def register_with_app(self, app: FastAPI, prefix: str = "/mcp"):
        """
        Register MCP server with a FastAPI application.

        Args:
            app: FastAPI application instance
            prefix: URL prefix for MCP endpoints
        """
        # Track registration success
        registration_success = True
        errors = []
        
        # Mount the router
        try:
            app.include_router(self.router, prefix=prefix)
            logger.info(f"MCP Server router registered at prefix: {prefix}")
        except Exception as e:
            error_msg = f"Failed to register MCP router at prefix {prefix}: {e}"
            logger.error(error_msg)
            errors.append(error_msg)
            registration_success = False

        # Add debug middleware if enabled
        if self.debug_mode and self.debug_middleware:
            try:
                app.middleware("http")(self.debug_middleware)
                logger.info(f"Debug middleware added to FastAPI app")
            except Exception as e:
                error_msg = f"Failed to register debug middleware: {e}"
                logger.error(error_msg)
                errors.append(error_msg)
                # Non-critical error, continue with registration
        else:
            logger.info(f"Debug mode is disabled, middleware not added")

        # For compatibility with tests that expect endpoints at /api/v0/..., register these endpoints directly
        # This ensures we respond to both /mcp/... and /api/v0/... endpoints
        if prefix != "/api/v0":
            try:
                # Create compatibility router
                api_v0_router = APIRouter(prefix="/api/v0", tags=["mcp-api-v0"])
                
                # Core endpoints for test compatibility
                compat_endpoints = [
                    ("/health", self.health_check, ["GET"]),
                    ("/debug", self.get_debug_state, ["GET"]),
                    ("/operations", self.get_operation_log, ["GET"]),
                    ("/daemon/status", self.get_daemon_status, ["GET"])
                ]
                
                # Register compatibility endpoints with error handling
                for path, endpoint, methods in compat_endpoints:
                    try:
                        api_v0_router.add_api_route(path, endpoint, methods=methods)
                        logger.debug(f"Registered compatibility endpoint: {methods[0]} /api/v0{path}")
                    except Exception as e:
                        error_msg = f"Failed to register compatibility endpoint /api/v0{path}: {e}"
                        logger.warning(error_msg)
                        # Non-critical error for backward compatibility, continue with registration
                
                # Include compatibility router in the app
                app.include_router(api_v0_router)
                logger.info(f"MCP Server also registered at /api/v0 for test compatibility")
            except Exception as e:
                error_msg = f"Failed to register compatibility router at /api/v0: {e}"
                logger.warning(error_msg)
                errors.append(error_msg)
                # Non-critical error, continue with registration

        # Register error handler for global exception handling
        try:
            @app.exception_handler(Exception)
            async def global_exception_handler(request: Request, exc: Exception):
                """Global exception handler for unhandled exceptions."""
                error_id = str(uuid.uuid4())
                logger.error(f"Unhandled exception in request {request.url.path} [{error_id}]: {exc}")
                
                # Log detailed information in debug mode
                if self.debug_mode:
                    import traceback
                    logger.debug(f"Exception traceback [{error_id}]:\n{traceback.format_exc()}")
                    
                    # Log the request details
                    try:
                        body = await request.body()
                        logger.debug(f"Request details [{error_id}]:\n"
                                   f"URL: {request.url}\n"
                                   f"Headers: {request.headers}\n"
                                   f"Body: {body.decode('utf-8', errors='replace')[:1000]}")
                    except Exception as e:
                        logger.debug(f"Could not log request details [{error_id}]: {e}")
                
                # Return standardized error response
                from fastapi.responses import JSONResponse
                return JSONResponse(
                    status_code=500,
                    content={
                        "success": False,
                        "error": "Internal server error",
                        "error_type": type(exc).__name__,
                        "error_id": error_id,
                        "timestamp": time.time()
                    }
                )
            
            logger.info("Registered global exception handler for improved error reporting")
        except Exception as e:
            error_msg = f"Failed to register global exception handler: {e}"
            logger.warning(error_msg)
            errors.append(error_msg)
            # Non-critical error, continue with registration

        # Log overall registration results
        if registration_success:
            logger.info(f"MCP Server successfully registered with FastAPI app")
            
            # Log any non-critical errors
            if errors:
                logger.warning(f"MCP Server registered with {len(errors)} non-critical errors")
                for i, error in enumerate(errors):
                    logger.warning(f"Non-critical error {i+1}: {error}")
        else:
            logger.error(f"MCP Server registration failed with FastAPI app")
            for i, error in enumerate(errors):
                logger.error(f"Error {i+1}: {error}")
            
        # Record registration results in initialization results if available
        if hasattr(self, 'initialization_results'):
            self.initialization_results["api_registration"] = {
                "success": registration_success,
                "errors": errors,
                "prefix": prefix,
                "timestamp": time.time()
            }

    def _log_operation(self, operation: Dict[str, Any]):
        """Log an operation for debugging purposes."""
        if self.debug_mode:
            # Check size first to avoid growing too large before truncating
            if len(self.operation_log) >= 1000:
                self.operation_log = self.operation_log[-999:]  # Keep space for the new entry
            
            # Add the new operation
            self.operation_log.append(operation)
    
    def format_error_response(self, error: Exception, operation_id: str = None) -> Dict[str, Any]:
        """
        Create a standardized error response.
        
        Args:
            error: The exception that occurred
            operation_id: Optional operation ID to include in the response
            
        Returns:
            Standardized error response dictionary
        """
        # Generate operation ID if not provided
        if operation_id is None:
            operation_id = f"error_{int(time.time() * 1000)}"
            
        # Build standard error response
        response = {
            "success": False,
            "operation_id": operation_id,
            "timestamp": time.time(),
            "error": str(error),
            "error_type": type(error).__name__,
            "duration_ms": 0  # No duration for errors with no operation
        }
        
        # Log error details if debug mode is enabled
        if self.debug_mode:
            import traceback
            stack_trace = traceback.format_exc()
            if stack_trace != "NoneType: None\n":  # Only include if there's a real trace
                response["debug_info"] = {
                    "stack_trace": stack_trace,
                    "error_args": getattr(error, "args", [])
                }
            
        # Log the error operation
        self._log_operation({
            "type": "error",
            "operation_id": operation_id,
            "timestamp": time.time(),
            "error": str(error),
            "error_type": type(error).__name__
        })
        
        return response

    async def health_check(self):
        """
        Health check endpoint.

        Returns information about the MCP server status, including daemon status,
        controller availability, and initialization results.
        """
        # Record start time to track health check execution time
        start_time = time.time()
        
        # Build basic health information
        health_info = {
            "success": True,
            "status": "ok",
            "timestamp": start_time,
            "server_id": self.instance_id,
            "debug_mode": self.debug_mode,
            "isolation_mode": self.isolation_mode
        }
        
        # Add initialization results if available
        if hasattr(self, 'initialization_results'):
            # Add basic information from initialization results
            initialization_success = self.initialization_results.get("success", True)
            error_count = len(self.initialization_results.get("errors", []))
            warning_count = len(self.initialization_results.get("warnings", []))
            
            health_info["initialization"] = {
                "success": initialization_success,
                "error_count": error_count,
                "warning_count": warning_count
            }
            
            # Update overall status based on initialization results
            if not initialization_success:
                health_info["status"] = "degraded"
                if error_count > 0:
                    # Include the most recent errors for diagnostics
                    health_info["initialization"]["recent_errors"] = self.initialization_results["errors"][-5:]

        # Add daemon status information if available
        daemon_info = {}
        try:
            # Check if the ipfs_kit has the necessary daemon status methods
            if hasattr(self.ipfs_kit, 'check_daemon_status'):
                try:
                    daemon_status = self.ipfs_kit.check_daemon_status()
                    daemons = daemon_status.get("daemons", {})

                    # Check each daemon's status
                    daemon_names = ["ipfs", "ipfs_cluster_service", "ipfs_cluster_follow"]
                    for daemon_name in daemon_names:
                        if daemon_name in daemons:
                            daemon_info[daemon_name] = {
                                "running": daemons[daemon_name].get("running", False),
                                "pid": daemons[daemon_name].get("pid")
                            }
                            
                            # Add detailed status if available
                            if "status" in daemons[daemon_name]:
                                daemon_info[daemon_name]["status"] = daemons[daemon_name]["status"]
                            
                            # Add error information if available
                            if "error" in daemons[daemon_name]:
                                daemon_info[daemon_name]["error"] = daemons[daemon_name]["error"]
                                
                            # Check if any daemons are not running
                            if daemon_name == "ipfs" and not daemons[daemon_name].get("running", False):
                                health_info["status"] = "degraded"  # IPFS daemon is critical
                                health_info["success"] = False
                except Exception as e:
                    daemon_info["status_check_error"] = str(e)
                    daemon_info["error_type"] = type(e).__name__
                    health_info["status"] = "degraded"  # Can't check daemon status
            else:
                daemon_info["status"] = "unknown"  # Can't check daemon status

            # Add auto-retry configuration status
            if hasattr(self.ipfs_kit, 'auto_start_daemons'):
                daemon_info["auto_start_daemons_enabled"] = self.ipfs_kit.auto_start_daemons

            # Add daemon health monitor status
            if hasattr(self.ipfs_kit, 'is_daemon_health_monitor_running'):
                try:
                    daemon_info["health_monitor_running"] = self.ipfs_kit.is_daemon_health_monitor_running()
                except Exception as e:
                    daemon_info["health_monitor_error"] = str(e)
        except Exception as e:
            # Don't fail the health check if daemon status check fails
            daemon_info["status_check_error"] = str(e)
            daemon_info["error_type"] = type(e).__name__
        
        # Add daemon info to health info
        health_info["daemons"] = daemon_info

        # Add information about controllers
        controllers_info = {}
        controller_errors = 0
        
        for controller_name, controller in self.controllers.items():
            # Initialize with basic information
            controllers_info[controller_name] = {
                "available": True  # Default to available
            }
            
            # If the controller has get_health method, try to use it
            if hasattr(controller, 'get_health') and callable(controller.get_health):
                try:
                    controller_health = await controller.get_health()
                    
                    # If get_health returns a dictionary with status information
                    if isinstance(controller_health, dict):
                        # Add basic availability
                        if "available" in controller_health:
                            controllers_info[controller_name]["available"] = controller_health["available"]
                            
                        # Add status if available
                        if "status" in controller_health:
                            controllers_info[controller_name]["status"] = controller_health["status"]
                            
                        # Add error information if available
                        if "error" in controller_health:
                            controllers_info[controller_name]["error"] = controller_health["error"]
                            controllers_info[controller_name]["available"] = False
                            controller_errors += 1
                            
                        # Add additional metrics if available
                        for key in ["operation_count", "success_count", "error_count"]:
                            if key in controller_health:
                                controllers_info[controller_name][key] = controller_health[key]
                    else:
                        # If not a dict, just use the result directly as available status
                        controllers_info[controller_name]["available"] = bool(controller_health)
                        
                except Exception as e:
                    # If health check fails, log the error and mark as unavailable
                    controllers_info[controller_name]["available"] = False
                    controllers_info[controller_name]["error"] = str(e)
                    controllers_info[controller_name]["error_type"] = type(e).__name__
                    controller_errors += 1
            else:
                # No health check method, so just mark as available (best effort)
                controllers_info[controller_name]["available"] = True
                controllers_info[controller_name]["health_check"] = "not_implemented"
        
        # Update overall status based on controller health
        if controller_errors > 0:
            if controller_errors == len(self.controllers):
                # All controllers have errors
                health_info["status"] = "critical"
                health_info["success"] = False
            else:
                # Some controllers have errors
                health_info["status"] = "degraded"
        
        # Add controllers to health info
        health_info["controllers"] = controllers_info
        
        # Add cache status information if available
        if hasattr(self, 'cache_manager') and hasattr(self.cache_manager, 'get_cache_info'):
            try:
                cache_info = self.cache_manager.get_cache_info()
                health_info["cache"] = cache_info
            except Exception as e:
                health_info["cache"] = {
                    "status": "error",
                    "error": str(e),
                    "error_type": type(e).__name__
                }
        
        # Add execution time for the health check itself
        health_info["execution_time_ms"] = round((time.time() - start_time) * 1000, 2)

        return health_info

    async def get_debug_state(self):
        """Get debug information about the server state."""
        if not self.debug_mode:
            return {
                "success": False,
                "error": "Debug mode not enabled",
                "error_type": "DebugDisabled"
            }

        # Get state from components
        server_info = {
            "server_id": self.instance_id,
            "debug_mode": self.debug_mode,
            "isolation_mode": self.isolation_mode,
            "start_time": self.operation_log[0]["timestamp"] if self.operation_log else time.time(),
            "operation_count": len(self.operation_log),
            "session_count": len(self.sessions),
            "persistence_path": self.persistence_path
        }

        # Add daemon management information
        daemon_info = {}
        if hasattr(self.ipfs_kit, 'auto_start_daemons'):
            daemon_info["auto_start_daemons"] = self.ipfs_kit.auto_start_daemons

        if hasattr(self.ipfs_kit, 'check_daemon_status'):
            try:
                daemon_status_result = self.ipfs_kit.check_daemon_status()
                daemon_info["daemon_status"] = daemon_status_result.get("daemons", {})
            except Exception as e:
                daemon_info["daemon_status_error"] = str(e)

        if hasattr(self.ipfs_kit, 'is_daemon_health_monitor_running'):
            daemon_info["health_monitor_running"] = self.ipfs_kit.is_daemon_health_monitor_running()

        if hasattr(self.ipfs_kit, 'daemon_restart_history'):
            daemon_info["restart_history"] = self.ipfs_kit.daemon_restart_history

        server_info["daemon_management"] = daemon_info

        models_info = {}
        for name, model in self.models.items():
            if hasattr(model, "get_stats"):
                models_info[name] = model.get_stats()

        # Add storage manager stats
        if hasattr(self, "storage_manager"):
            models_info["storage_manager"] = self.storage_manager.get_stats()

        persistence_info = {
            "cache_info": self.cache_manager.get_cache_info()
        }

        # Add storage backends information
        storage_info = {
            "available_backends": getattr(self.storage_manager, "get_available_backends", lambda: {})()
        }
        
        # Add storage bridge information if available
        if hasattr(self, "storage_bridge"):
            storage_info["storage_bridge"] = self.storage_bridge.get_stats()

        # Add credential information (without sensitive data)
        credential_info = {
            "enabled": hasattr(self, "credential_manager"),
            "services": []
        }

        if hasattr(self, "credential_manager"):
            # Get count of credentials per service
            credential_counts = {}
            for cred in self.credential_manager.list_credentials():
                service = cred["service"]
                if service not in credential_counts:
                    credential_counts[service] = 0
                credential_counts[service] += 1

            credential_info["services"] = [
                {"service": service, "credential_count": count}
                for service, count in credential_counts.items()
            ]
            credential_info["total_count"] = sum(credential_counts.values())
            credential_info["store_type"] = self.credential_manager.config["credential_store"]

        return {
            "success": True,
            "server_info": server_info,
            "models": models_info,
            "persistence": persistence_info,
            "storage": storage_info,
            "credentials": credential_info,
            "timestamp": time.time()
        }

    async def get_operation_log(self):
        """Get operation log for debugging."""
        if not self.debug_mode:
            return {
                "success": False,
                "error": "Debug mode not enabled",
                "error_type": "DebugDisabled"
            }

        return {
            "success": True,
            "operations": self.operation_log,
            "count": len(self.operation_log),
            "timestamp": time.time()
        }

    async def start_daemon(self, daemon_type: str):
        """
        Manually start a specific daemon.

        Args:
            daemon_type: Type of daemon to start ('ipfs', 'ipfs_cluster_service', 'ipfs_cluster_follow')
        """
        # Validate daemon type
        valid_types = ['ipfs', 'ipfs_cluster_service', 'ipfs_cluster_follow']
        if daemon_type not in valid_types:
            return {
                "success": False,
                "error": f"Invalid daemon type: {daemon_type}. Must be one of: {', '.join(valid_types)}",
                "error_type": "InvalidDaemonType"
            }

        # Implementation for starting daemon even if _start_daemon isn't available
        try:
            # First check if daemon is already running
            daemon_status = None
            if hasattr(self.ipfs_kit, 'check_daemon_status'):
                try:
                    # Check if method takes daemon_type parameter
                    import inspect
                    sig = inspect.signature(self.ipfs_kit.check_daemon_status)

                    if len(sig.parameters) > 1:
                        # Method takes daemon_type parameter
                        daemon_status = self.ipfs_kit.check_daemon_status(daemon_type)
                    else:
                        # Method doesn't take daemon_type parameter
                        daemon_status = self.ipfs_kit.check_daemon_status()

                    daemons = daemon_status.get("daemons", {})
                    if daemon_type in daemons and daemons[daemon_type].get("running", False):
                        return {
                            "success": True,
                            "status": "already_running",
                            "daemon_type": daemon_type,
                            "message": f"{daemon_type} daemon is already running",
                            "timestamp": time.time()
                        }
                except Exception as e:
                    logger.warning(f"Error checking daemon status: {e}")

            # If _start_daemon method is available, use it
            if hasattr(self.ipfs_kit, '_start_daemon'):
                result = self.ipfs_kit._start_daemon(daemon_type)

                # Log the action
                if result.get("success", False):
                    logger.info(f"Manually started {daemon_type} daemon")
                else:
                    logger.warning(f"Failed to manually start {daemon_type} daemon: {result.get('error', 'Unknown error')}")

                return result

            # Fall back to using ipfs.py's daemon start method for IPFS daemon
            if daemon_type == 'ipfs' and hasattr(self.ipfs_kit, 'ipfs') and hasattr(self.ipfs_kit.ipfs, 'start_daemon'):
                # Use the IPFS daemon start method
                try:
                    result = self.ipfs_kit.ipfs.start_daemon()
                    if result.get("success", False):
                        logger.info("Manually started IPFS daemon")
                    return result
                except Exception as e:
                    logger.error(f"Error starting IPFS daemon: {e}")
                    return {
                        "success": False,
                        "error": f"Error starting IPFS daemon: {str(e)}",
                        "error_type": "DaemonStartError"
                    }

            # For cluster daemons, try to find appropriate start method if available
            if daemon_type == 'ipfs_cluster_service' and hasattr(self.ipfs_kit, 'ipfs_cluster_service') and hasattr(self.ipfs_kit.ipfs_cluster_service, 'start_daemon'):
                try:
                    result = self.ipfs_kit.ipfs_cluster_service.start_daemon()
                    if result.get("success", False):
                        logger.info("Manually started IPFS Cluster service daemon")
                    return result
                except Exception as e:
                    logger.error(f"Error starting IPFS Cluster service daemon: {e}")
                    return {
                        "success": False,
                        "error": f"Error starting IPFS Cluster service daemon: {str(e)}",
                        "error_type": "DaemonStartError"
                    }

            if daemon_type == 'ipfs_cluster_follow' and hasattr(self.ipfs_kit, 'ipfs_cluster_follow') and hasattr(self.ipfs_kit.ipfs_cluster_follow, 'start_daemon'):
                try:
                    result = self.ipfs_kit.ipfs_cluster_follow.start_daemon()
                    if result.get("success", False):
                        logger.info("Manually started IPFS Cluster follow daemon")
                    return result
                except Exception as e:
                    logger.error(f"Error starting IPFS Cluster follow daemon: {e}")
                    return {
                        "success": False,
                        "error": f"Error starting IPFS Cluster follow daemon: {str(e)}",
                        "error_type": "DaemonStartError"
                    }

            # If we get here, we couldn't find an appropriate method to start the daemon
            return {
                "success": False,
                "error": f"No method available to start {daemon_type} daemon",
                "error_type": "UnsupportedOperation"
            }

        except Exception as e:
            logger.error(f"Error starting {daemon_type} daemon: {e}")
            return {
                "success": False,
                "error": f"Error starting {daemon_type} daemon: {str(e)}",
                "error_type": "DaemonStartError"
            }

    async def stop_daemon(self, daemon_type: str):
        """
        Manually stop a specific daemon.

        Args:
            daemon_type: Type of daemon to stop ('ipfs', 'ipfs_cluster_service', 'ipfs_cluster_follow')
        """
        # Validate daemon type
        valid_types = ['ipfs', 'ipfs_cluster_service', 'ipfs_cluster_follow']
        if daemon_type not in valid_types:
            return {
                "success": False,
                "error": f"Invalid daemon type: {daemon_type}. Must be one of: {', '.join(valid_types)}",
                "error_type": "InvalidDaemonType"
            }

        # Implementation for stopping daemon even if _stop_daemon isn't available
        try:
            # Check if daemon is running
            daemon_running = False
            daemon_pid = None
            if hasattr(self.ipfs_kit, 'check_daemon_status'):
                try:
                    # Check if method takes daemon_type parameter
                    import inspect
                    sig = inspect.signature(self.ipfs_kit.check_daemon_status)

                    if len(sig.parameters) > 1:
                        # Method takes daemon_type parameter
                        daemon_status = self.ipfs_kit.check_daemon_status(daemon_type)
                    else:
                        # Method doesn't take daemon_type parameter
                        daemon_status = self.ipfs_kit.check_daemon_status()

                    daemons = daemon_status.get("daemons", {})
                    if daemon_type in daemons:
                        daemon_running = daemons[daemon_type].get("running", False)
                        daemon_pid = daemons[daemon_type].get("pid")
                except Exception as e:
                    logger.warning(f"Error checking daemon status: {e}")

            # If daemon is not running, return success
            if not daemon_running and daemon_pid is None:
                return {
                    "success": True,
                    "status": "not_running",
                    "daemon_type": daemon_type,
                    "message": f"{daemon_type} daemon is not running",
                    "timestamp": time.time()
                }

            # If _stop_daemon method is available, use it
            if hasattr(self.ipfs_kit, '_stop_daemon'):
                result = self.ipfs_kit._stop_daemon(daemon_type)

                # Log the action
                if result.get("success", False):
                    logger.info(f"Manually stopped {daemon_type} daemon")
                else:
                    logger.warning(f"Failed to manually stop {daemon_type} daemon: {result.get('error', 'Unknown error')}")

                return result

            # Fall back to using ipfs.py's daemon stop method for IPFS daemon
            if daemon_type == 'ipfs' and hasattr(self.ipfs_kit, 'ipfs') and hasattr(self.ipfs_kit.ipfs, 'stop_daemon'):
                # Use the IPFS daemon stop method
                try:
                    result = self.ipfs_kit.ipfs.stop_daemon()
                    if result.get("success", False):
                        logger.info("Manually stopped IPFS daemon")
                    return result
                except Exception as e:
                    logger.error(f"Error stopping IPFS daemon: {e}")
                    return {
                        "success": False,
                        "error": f"Error stopping IPFS daemon: {str(e)}",
                        "error_type": "DaemonStopError"
                    }

            # For cluster daemons, try to find appropriate stop method if available
            if daemon_type == 'ipfs_cluster_service' and hasattr(self.ipfs_kit, 'ipfs_cluster_service') and hasattr(self.ipfs_kit.ipfs_cluster_service, 'stop_daemon'):
                try:
                    result = self.ipfs_kit.ipfs_cluster_service.stop_daemon()
                    if result.get("success", False):
                        logger.info("Manually stopped IPFS Cluster service daemon")
                    return result
                except Exception as e:
                    logger.error(f"Error stopping IPFS Cluster service daemon: {e}")
                    return {
                        "success": False,
                        "error": f"Error stopping IPFS Cluster service daemon: {str(e)}",
                        "error_type": "DaemonStopError"
                    }

            if daemon_type == 'ipfs_cluster_follow' and hasattr(self.ipfs_kit, 'ipfs_cluster_follow') and hasattr(self.ipfs_kit.ipfs_cluster_follow, 'stop_daemon'):
                try:
                    result = self.ipfs_kit.ipfs_cluster_follow.stop_daemon()
                    if result.get("success", False):
                        logger.info("Manually stopped IPFS Cluster follow daemon")
                    return result
                except Exception as e:
                    logger.error(f"Error stopping IPFS Cluster follow daemon: {e}")
                    return {
                        "success": False,
                        "error": f"Error stopping IPFS Cluster follow daemon: {str(e)}",
                        "error_type": "DaemonStopError"
                    }

            # If we have a PID, try to kill the process directly (last resort)
            if daemon_pid:
                import signal
                import os

                try:
                    # Try to terminate process gracefully
                    os.kill(daemon_pid, signal.SIGTERM)
                    logger.info(f"Sent SIGTERM to {daemon_type} daemon (PID: {daemon_pid})")

                    # Give it a moment to shut down
                    import time
                    time.sleep(2)

                    # Check if it's still running
                    try:
                        os.kill(daemon_pid, 0)  # This will raise OSError if process is not running
                        # Process is still running, force kill
                        os.kill(daemon_pid, signal.SIGKILL)
                        logger.info(f"Sent SIGKILL to {daemon_type} daemon (PID: {daemon_pid})")
                    except OSError:
                        # Process is no longer running
                        pass

                    return {
                        "success": True,
                        "status": "stopped",
                        "daemon_type": daemon_type,
                        "message": f"{daemon_type} daemon stopped via process signal",
                        "pid": daemon_pid,
                        "timestamp": time.time()
                    }
                except Exception as e:
                    logger.error(f"Error killing {daemon_type} daemon process: {e}")
                    return {
                        "success": False,
                        "error": f"Error killing {daemon_type} daemon process: {str(e)}",
                        "error_type": "ProcessKillError"
                    }

            # If we get here, we couldn't find an appropriate method to stop the daemon
            return {
                "success": False,
                "error": f"No method available to stop {daemon_type} daemon",
                "error_type": "UnsupportedOperation"
            }

        except Exception as e:
            logger.error(f"Error stopping {daemon_type} daemon: {e}")
            return {
                "success": False,
                "error": f"Error stopping {daemon_type} daemon: {str(e)}",
                "error_type": "DaemonStopError"
            }

    async def get_daemon_status(self):
        """
        Get status of all known daemons.
        """
        daemon_types = ['ipfs', 'ipfs_cluster_service', 'ipfs_cluster_follow']
        status_results = {}

        # Check if ipfs_kit has the required method
        if hasattr(self.ipfs_kit, 'check_daemon_status'):
            # Check if method takes daemon_type parameter
            import inspect
            sig = inspect.signature(self.ipfs_kit.check_daemon_status)

            if len(sig.parameters) > 1:
                # Method takes daemon_type parameter - get status for each daemon type
                for daemon_type in daemon_types:
                    try:
                        status = self.ipfs_kit.check_daemon_status(daemon_type)
                        status_results[daemon_type] = status
                    except Exception as e:
                        status_results[daemon_type] = {
                            "success": False,
                            "error": str(e),
                            "error_type": "StatusCheckError"
                        }
            else:
                # Method doesn't take daemon_type parameter - get all statuses at once
                try:
                    all_status = self.ipfs_kit.check_daemon_status()
                    daemons = all_status.get("daemons", {})
                    for daemon_type in daemon_types:
                        if daemon_type in daemons:
                            status_results[daemon_type] = daemons[daemon_type]
                        else:
                            status_results[daemon_type] = {
                                "success": False,
                                "error": f"No status found for {daemon_type}",
                                "error_type": "MissingDaemonStatus"
                            }
                except Exception as e:
                    for daemon_type in daemon_types:
                        status_results[daemon_type] = {
                            "success": False,
                            "error": str(e),
                            "error_type": "StatusCheckError"
                        }
        else:
            # Fall back to checking daemon status manually
            # This implementation handles the case when check_daemon_status isn't available
            for daemon_type in daemon_types:
                try:
                    # Create basic status structure
                    daemon_status = {
                        "success": False,
                        "running": False,
                        "pid": None,
                        "last_checked": time.time()
                    }

                    # Check IPFS daemon using ipfs.py module if available
                    if daemon_type == 'ipfs' and hasattr(self.ipfs_kit, 'ipfs'):
                        ipfs_obj = self.ipfs_kit.ipfs

                        # Check if daemon is running by trying to get id
                        try:
                            # Try to get IPFS ID - this will typically error if daemon is not running
                            if hasattr(ipfs_obj, 'get_id'):
                                id_result = ipfs_obj.get_id()
                                if id_result.get("success", False):
                                    daemon_status["success"] = True
                                    daemon_status["running"] = True
                                    daemon_status["id"] = id_result.get("id")

                            # Try to get daemon PID if available
                            if hasattr(ipfs_obj, 'get_daemon_pid'):
                                pid_result = ipfs_obj.get_daemon_pid()
                                if pid_result and isinstance(pid_result, int):
                                    daemon_status["pid"] = pid_result
                                elif isinstance(pid_result, dict) and pid_result.get("success", False):
                                    daemon_status["pid"] = pid_result.get("pid")
                        except Exception as e:
                            daemon_status["error"] = str(e)
                            daemon_status["error_type"] = type(e).__name__

                    # Check IPFS Cluster daemons if available
                    elif daemon_type == 'ipfs_cluster_service' and hasattr(self.ipfs_kit, 'ipfs_cluster_service'):
                        cluster_obj = self.ipfs_kit.ipfs_cluster_service

                        # Check if daemon is running by trying to get peers
                        try:
                            if hasattr(cluster_obj, 'check_running'):
                                running_result = cluster_obj.check_running()
                                daemon_status["success"] = True
                                daemon_status["running"] = running_result.get("success", False)
                                if "pid" in running_result:
                                    daemon_status["pid"] = running_result["pid"]
                        except Exception as e:
                            daemon_status["error"] = str(e)
                            daemon_status["error_type"] = type(e).__name__

                    elif daemon_type == 'ipfs_cluster_follow' and hasattr(self.ipfs_kit, 'ipfs_cluster_follow'):
                        follow_obj = self.ipfs_kit.ipfs_cluster_follow

                        # Check if daemon is running by trying to check status
                        try:
                            if hasattr(follow_obj, 'check_running'):
                                running_result = follow_obj.check_running()
                                daemon_status["success"] = True
                                daemon_status["running"] = running_result.get("success", False)
                                if "pid" in running_result:
                                    daemon_status["pid"] = running_result["pid"]
                        except Exception as e:
                            daemon_status["error"] = str(e)
                            daemon_status["error_type"] = type(e).__name__

                    # Store the status for this daemon type
                    status_results[daemon_type] = daemon_status

                except Exception as e:
                    status_results[daemon_type] = {
                        "success": False,
                        "error": str(e),
                        "error_type": "StatusCheckError"
                    }

        # Get monitor status
        monitor_running = False
        if hasattr(self.ipfs_kit, 'is_daemon_health_monitor_running'):
            monitor_running = self.ipfs_kit.is_daemon_health_monitor_running()

        # Add IPFS path information if we can determine it
        for daemon_type in daemon_types:
            # For IPFS daemon
            if daemon_type == 'ipfs' and hasattr(self.ipfs_kit, 'ipfs'):
                if hasattr(self.ipfs_kit.ipfs, 'ipfs_path'):
                    status_results[daemon_type]["ipfs_path"] = self.ipfs_kit.ipfs.ipfs_path

        return {
            "success": True,
            "daemon_status": status_results,
            "daemon_monitor_running": monitor_running,
            "auto_start_daemons": getattr(self.ipfs_kit, 'auto_start_daemons', False),
            "timestamp": time.time()
        }

    async def start_daemon_monitor(self, check_interval: int = 60):
        """
        Start the daemon health monitoring system.

        Args:
            check_interval: How often to check daemon status (in seconds)
        """
        # Check if ipfs_kit has the required method
        if not hasattr(self.ipfs_kit, 'start_daemon_health_monitor'):
            return {
                "success": False,
                "error": "This version of ipfs_kit does not support daemon health monitoring",
                "error_type": "UnsupportedOperation"
            }

        # Check if already running
        if hasattr(self.ipfs_kit, 'is_daemon_health_monitor_running') and self.ipfs_kit.is_daemon_health_monitor_running():
            return {
                "success": False,
                "error": "Daemon health monitor is already running",
                "error_type": "AlreadyRunning"
            }

        # Try to start the monitor
        try:
            self.ipfs_kit.start_daemon_health_monitor(
                check_interval=check_interval,
                auto_restart=True
            )

            logger.info(f"Started daemon health monitor with check interval {check_interval}s")

            return {
                "success": True,
                "message": f"Daemon health monitor started with {check_interval}s check interval",
                "timestamp": time.time()
            }
        except Exception as e:
            logger.error(f"Error starting daemon health monitor: {e}")
            return {
                "success": False,
                "error": f"Error starting daemon health monitor: {str(e)}",
                "error_type": "MonitorStartError"
            }

    async def stop_daemon_monitor(self):
        """
        Stop the daemon health monitoring system.
        """
        # Check if ipfs_kit has the required method
        if not hasattr(self.ipfs_kit, 'stop_daemon_health_monitor'):
            return {
                "success": False,
                "error": "This version of ipfs_kit does not support daemon health monitoring",
                "error_type": "UnsupportedOperation"
            }

        # Check if actually running
        if hasattr(self.ipfs_kit, 'is_daemon_health_monitor_running') and not self.ipfs_kit.is_daemon_health_monitor_running():
            return {
                "success": False,
                "error": "Daemon health monitor is not running",
                "error_type": "NotRunning"
            }

        # Try to stop the monitor
        try:
            self.ipfs_kit.stop_daemon_health_monitor()

            logger.info("Stopped daemon health monitor")

            return {
                "success": True,
                "message": "Daemon health monitor stopped",
                "timestamp": time.time()
            }
        except Exception as e:
            logger.error(f"Error stopping daemon health monitor: {e}")
            return {
                "success": False,
                "error": f"Error stopping daemon health monitor: {str(e)}",
                "error_type": "MonitorStopError"
            }

    def reset_state(self):
        """Reset server state for testing."""
        # Clear operation log
        self.operation_log = []

        # Clear sessions
        self.sessions = {}

        # Clear cache
        self.cache_manager.clear()

        # Reset models if they have reset methods
        for model in self.models.values():
            if hasattr(model, "reset"):
                model.reset()

        # Reset daemon restart history if available
        if hasattr(self.ipfs_kit, 'reset_daemon_restart_history'):
            try:
                self.ipfs_kit.reset_daemon_restart_history()
                logger.info("Daemon restart history reset")
            except Exception as e:
                logger.error(f"Error resetting daemon restart history: {e}")

        logger.info("MCP Server state reset")

    def _close_logger_handlers(self):
        """Safely close all handlers attached to our logger.

        This prevents 'I/O operation on closed file' errors during shutdown.
        """
        # Use a local reference to avoid potential attribute errors
        local_logger = logger
        if not hasattr(local_logger, 'handlers'):
            return
            
        # Get a copy of handlers to avoid modification during iteration
        handlers_copy = list(local_logger.handlers)
        for handler in handlers_copy:
            try:
                # Flush any remaining logs
                if hasattr(handler, 'flush'):
                    handler.flush()
                # Close the handler
                if hasattr(handler, 'close'):
                    handler.close()
                # Remove the handler from the logger
                if handler in local_logger.handlers:
                    local_logger.removeHandler(handler)
            except Exception:
                # Ignore errors during handler cleanup
                pass

    def shutdown(self, close_logger=True):
        """Shutdown the server and clean up resources.

        Args:
            close_logger: Whether to close logger handlers after shutdown
        """
        # Check if we're already in interpreter shutdown
        if self._is_interpreter_shutting_down():
            # During interpreter shutdown, just silently clean up without logging
            try:
                self._close_logger_handlers()
            except Exception:
                pass
            return

        # Define a safe logging function
        def safe_log(level, message):
            """Log message safely, avoiding errors during shutdown"""
            try:
                if level == 'info':
                    logger.info(message)
                elif level == 'error':
                    logger.error(message)
                elif level == 'warning':
                    logger.warning(message)
            except Exception:
                # If logging fails, silently continue
                pass

        # Start with a message that we're shutting down
        safe_log('info', "MCP Server shutting down")

        # Pre-import libraries to avoid import errors during shutdown
        import asyncio
        import inspect
        try:
            import anyio
            has_anyio = True
        except ImportError:
            has_anyio = False
        
        # Get existing event loop or create a new one early
        event_loop = None
        try:
            event_loop = asyncio.get_event_loop()
        except RuntimeError:
            # Only create a new loop if we're not in a running event loop
            try:
                event_loop = asyncio.new_event_loop()
                asyncio.set_event_loop(event_loop)
            except Exception as e:
                safe_log('warning', f"Error setting up event loop: {e}, will use anyio fallback if available")

        # Stop daemon health monitor first to prevent daemon restarts during shutdown
        if hasattr(self.ipfs_kit, 'stop_daemon_health_monitor'):
            try:
                safe_log('info', "Stopping daemon health monitor...")
                self.ipfs_kit.stop_daemon_health_monitor()
                safe_log('info', "Daemon health monitor stopped")
            except Exception as e:
                safe_log('error', f"Error stopping daemon health monitor: {e}")

        # Stop cache manager cleanup thread
        if hasattr(self.cache_manager, 'stop_cleanup_thread'):
            try:
                safe_log('info', "Stopping cache cleanup thread...")
                self.cache_manager.stop_cleanup_thread()
                safe_log('info', "Cache cleanup thread stopped")
            except Exception as e:
                safe_log('error', f"Error stopping cache cleanup thread: {e}")

        # Save cache metadata
        try:
            safe_log('info', "Saving cache metadata...")
            self.cache_manager._save_metadata()
            safe_log('info', "Cache metadata saved")
        except Exception as e:
            safe_log('error', f"Error saving cache metadata during shutdown: {e}")

        # Make sure any in-memory credential changes are persisted
        if hasattr(self, 'credential_manager'):
            try:
                safe_log('info', "Ensuring credential persistence...")
                # The credential manager automatically persists changes, but we can
                # explicitly save by re-adding the credentials that are in cache
                if hasattr(self.credential_manager, 'credential_cache'):
                    for cred_key, cred_record in self.credential_manager.credential_cache.items():
                        if "_" in cred_key and hasattr(self.credential_manager, 'add_credential'):
                            service, name = cred_key.split("_", 1)
                            self.credential_manager.add_credential(
                                service, name, cred_record["credentials"]
                            )
                safe_log('info', "Credentials persisted")
            except Exception as e:
                safe_log('error', f"Error persisting credentials during shutdown: {e}")

        # Helper function to safely shutdown an async controller
        def shutdown_async_controller(controller, controller_name):
            """Safely shutdown an async controller using the appropriate method"""
            try:
                # First try sync_shutdown if available (preferred method)
                if hasattr(controller, 'sync_shutdown'):
                    safe_log('info', f"Using sync_shutdown for {controller_name}")
                    controller.sync_shutdown()
                    return True
                    
                # If not available, try shutdown method
                if not hasattr(controller, 'shutdown'):
                    safe_log('warning', f"{controller_name} has no shutdown method")
                    return False
                    
                # Check if it's async
                if not inspect.iscoroutinefunction(controller.shutdown):
                    # Regular synchronous shutdown
                    controller.shutdown()
                    return True
                    
                # Handle async shutdown
                shutdown_coro = controller.shutdown()
                
                # Three approaches in order of preference:
                # 1. Use the event loop if available and not running
                if event_loop and not event_loop.is_running():
                    try:
                        event_loop.run_until_complete(shutdown_coro)
                        return True
                    except Exception as e:
                        safe_log('warning', f"Error using event_loop.run_until_complete: {e}")
                
                # 2. Use anyio.run if available
                if has_anyio:
                    try:
                        # Create a new coroutine - don't reuse the existing one
                        anyio.run(controller.shutdown)
                        return True
                    except Exception as e:
                        safe_log('warning', f"Error using anyio.run: {e}")
                
                # 3. Last resort - create a new event loop in a separate thread
                # but only if we're not in interpreter shutdown
                if not self._is_interpreter_shutting_down():
                    try:
                        import threading
                        import concurrent.futures
                        
                        def run_in_new_loop():
                            """Run shutdown in a new event loop in a separate thread"""
                            loop = asyncio.new_event_loop()
                            asyncio.set_event_loop(loop)
                            # Get a fresh coroutine
                            loop.run_until_complete(controller.shutdown())
                            loop.close()
                        
                        # Run with a timeout to avoid hanging
                        with concurrent.futures.ThreadPoolExecutor(max_workers=1) as executor:
                            future = executor.submit(run_in_new_loop)
                            future.result(timeout=5)  # 5 second timeout
                        return True
                    except Exception as e:
                        safe_log('error', f"All shutdown approaches failed for {controller_name}: {e}")
                
                return False
                    
            except Exception as e:
                safe_log('error', f"Error in shutdown_async_controller for {controller_name}: {e}")
                return False

<<<<<<< HEAD
        # Helper function for direct controller cleanup when shutdown fails
        def direct_cleanup(controller, controller_name):
            """Directly clean up controller resources when shutdown method fails"""
            try:
                safe_log('info', f"Attempting direct cleanup for {controller_name}")
                
                # Handle WebRTC specific cleanup
                if controller_name == "webrtc":
                    # Close all servers
                    if hasattr(controller, "streaming_servers"):
                        try:
                            for server in controller.streaming_servers.values():
                                if hasattr(server, "close") and callable(server.close):
                                    server.close()
                            controller.streaming_servers = {}
                            safe_log('info', "WebRTC streaming servers closed directly")
                        except Exception as e:
                            safe_log('error', f"Error closing WebRTC streaming servers: {e}")
                            
                    # Close all connections
                    if hasattr(controller, "active_connections"):
                        try:
                            for conn in controller.active_connections.values():
                                if hasattr(conn, "close") and callable(conn.close):
                                    conn.close()
                            controller.active_connections = {}
                            safe_log('info', "WebRTC connections closed directly")
                        except Exception as e:
                            safe_log('error', f"Error closing WebRTC connections: {e}")
                    
                    # Cancel pending tasks
                    if hasattr(controller, "tasks") and isinstance(controller.tasks, dict):
                        try:
                            for task in controller.tasks.values():
                                if hasattr(task, "cancel") and callable(task.cancel):
                                    task.cancel()
                            controller.tasks = {}
                            safe_log('info', "WebRTC tasks cancelled directly")
                        except Exception as e:
                            safe_log('error', f"Error cancelling WebRTC tasks: {e}")
                            
                # Handle peer WebSocket specific cleanup
                elif controller_name == "peer_websocket":
                    # Stop WebSocket server
                    if hasattr(controller, "websocket_server") and controller.websocket_server:
                        try:
                            if hasattr(controller.websocket_server, "close"):
                                controller.websocket_server.close()
                            controller.websocket_server = None
                            safe_log('info', "WebSocket server closed directly")
                        except Exception as e:
                            safe_log('error', f"Error closing WebSocket server: {e}")
                    
                    # Close WebSocket connections
                    if hasattr(controller, "websocket_connections"):
                        try:
                            for conn in controller.websocket_connections.values():
                                if hasattr(conn, "close"):
                                    conn.close()
                            controller.websocket_connections = {}
                            safe_log('info', "WebSocket connections closed directly")
                        except Exception as e:
                            safe_log('error', f"Error closing WebSocket connections: {e}")
                    
                # Handle other controllers with common cleanup patterns
                else:
                    # Look for and close common resource types
                    for attr_name in dir(controller):
                        # Skip special/private attributes
                        if attr_name.startswith('_'):
                            continue
                            
                        try:
                            attr = getattr(controller, attr_name)
                            
                            # Close open files
                            if hasattr(attr, 'close') and hasattr(attr, 'read'):
                                attr.close()
                                safe_log('info', f"Closed file {attr_name} in {controller_name}")
                                
                            # Cancel pending tasks
                            elif hasattr(attr, 'cancel') and callable(attr.cancel):
                                attr.cancel()
                                safe_log('info', f"Cancelled task {attr_name} in {controller_name}")
                                
                            # Close connections
                            elif isinstance(attr, dict) and any(hasattr(v, 'close') for v in attr.values()):
                                for k, v in list(attr.items()):
                                    if hasattr(v, 'close'):
                                        try:
                                            v.close()
                                        except Exception:
                                            pass  # Ignore errors in individual closures
                                safe_log('info', f"Closed connections in {attr_name} for {controller_name}")
                        except Exception:
                            pass  # Skip attributes that can't be accessed
                            
                return True
            except Exception as e:
                safe_log('error', f"Error in direct cleanup for {controller_name}: {e}")
                return False
=======
                        # Create event loop for async shutdown
                        import anyio
                        try:
                            # Try to get existing event loop, create a new one if needed
                            try:
                                loop = anyio.get_event_loop()
                            except RuntimeError:
                                loop = anyio.new_event_loop()
                                anyio.set_event_loop(loop)

                            # Run the shutdown method
                            if anyio.iscoroutinefunction(controller.shutdown):
                                loop.run_until_complete(controller.shutdown())
                            else:
                                controller.shutdown()

                            safe_log('info', f"{controller_name} controller shutdown complete")
                        except Exception as e:
                            safe_log('error', f"Error in {controller_name} controller shutdown: {e}")

                            # Fallback to direct cleanup if shutdown method failed
                            if controller_name == "peer_websocket":
                                # Handle peer WebSocket specific cleanup
                                if hasattr(controller, "peer_websocket_server") and controller.peer_websocket_server:
                                    try:
                                        if not loop.is_closed():
                                            loop.run_until_complete(controller.peer_websocket_server.stop())
                                        controller.peer_websocket_server = None
                                        safe_log('info', "Peer WebSocket server stopped directly")
                                    except Exception as server_error:
                                        safe_log('error', f"Error stopping peer WebSocket server directly: {server_error}")

                                if hasattr(controller, "peer_websocket_client") and controller.peer_websocket_client:
                                    try:
                                        if not loop.is_closed():
                                            loop.run_until_complete(controller.peer_websocket_client.stop())
                                        controller.peer_websocket_client = None
                                        safe_log('info', "Peer WebSocket client stopped directly")
                                    except Exception as client_error:
                                        safe_log('error', f"Error stopping peer WebSocket client directly: {client_error}")

                            elif controller_name == "webrtc":
                                # Handle WebRTC specific cleanup
                                if hasattr(controller, "close_all_streaming_servers"):
                                    try:
                                        if not loop.is_closed():
                                            if anyio.iscoroutinefunction(controller.close_all_streaming_servers):
                                                loop.run_until_complete(controller.close_all_streaming_servers())
                                            else:
                                                controller.close_all_streaming_servers()
                                        safe_log('info', "WebRTC streaming servers stopped directly")
                                    except Exception as srv_error:
                                        safe_log('error', f"Error stopping WebRTC streaming servers directly: {srv_error}")

                                # Access model to perform additional cleanup
                                if hasattr(controller, "ipfs_model") and hasattr(controller.ipfs_model, "close_all_webrtc_connections"):
                                    try:
                                        if not loop.is_closed():
                                            if anyio.iscoroutinefunction(controller.ipfs_model.close_all_webrtc_connections):
                                                loop.run_until_complete(controller.ipfs_model.close_all_webrtc_connections())
                                            else:
                                                controller.ipfs_model.close_all_webrtc_connections()
                                        safe_log('info', "WebRTC connections closed directly")
                                    except Exception as conn_error:
                                        safe_log('error', f"Error closing WebRTC connections directly: {conn_error}")
                    else:
                        safe_log('error', f"{controller_name} controller does not have a shutdown method")
>>>>>>> 8fd01900

        # Initialize track of controllers already shut down
        already_shutdown = set()

<<<<<<< HEAD
        # First, handle special controllers (peer_websocket and webrtc) that need particular attention
        for controller_name in ["peer_websocket", "webrtc"]:
            if controller_name in self.controllers:
                controller = self.controllers[controller_name]
                
                # Attempt normal shutdown
                safe_log('info', f"Shutting down {controller_name} controller...")
                success = shutdown_async_controller(controller, controller_name)
                
                if success:
                    safe_log('info', f"{controller_name} controller shutdown successful")
                    already_shutdown.add(controller_name)
                else:
                    # If normal shutdown fails, attempt direct cleanup
                    safe_log('warning', f"Normal shutdown failed for {controller_name}, attempting direct cleanup")
                    if direct_cleanup(controller, controller_name):
                        safe_log('info', f"Direct cleanup successful for {controller_name}")
                        already_shutdown.add(controller_name)
=======
        # Shutdown all controllers
        for controller_name, controller in self.controllers.items():
            if hasattr(controller, 'shutdown'):
                try:
                    safe_log('info', f"Shutting down {controller_name} controller...")
                    # Check if it's an async shutdown method that needs to be awaited
                    import inspect
                    if inspect.iscoroutinefunction(controller.shutdown):
                        # Use sync_shutdown for async controllers if available
                        if hasattr(controller, 'sync_shutdown'):
                            controller.sync_shutdown()
                        else:
                            # Create event loop and run the coroutine if no sync version
                            import anyio
                            try:
                                anyio.run(controller.shutdown)
                            except Exception as e:
                                safe_log('error', f"Error in async shutdown: {e}")
>>>>>>> 8fd01900
                    else:
                        safe_log('error', f"Both shutdown and direct cleanup failed for {controller_name}")

        # Shutdown remaining controllers (skipping those already shut down)
        for controller_name, controller in self.controllers.items():
            # Skip controllers that were already shut down
            if controller_name in already_shutdown:
                continue
                
            # Attempt normal shutdown
            safe_log('info', f"Shutting down {controller_name} controller...")
            success = shutdown_async_controller(controller, controller_name)
            
            if success:
                safe_log('info', f"{controller_name} controller shutdown successful")
            else:
                # If normal shutdown fails, attempt direct cleanup
                safe_log('warning', f"Normal shutdown failed for {controller_name}, attempting direct cleanup")
                if direct_cleanup(controller, controller_name):
                    safe_log('info', f"Direct cleanup successful for {controller_name}")
                else:
                    safe_log('error', f"Both shutdown and direct cleanup failed for {controller_name}")

        # Shutdown storage models
        if hasattr(self, "storage_manager"):
            try:
                safe_log('info', "Shutting down storage models...")

                # Reset all storage models to save their state
                if hasattr(self.storage_manager, 'reset'):
                    try:
                        self.storage_manager.reset()
                    except Exception as e:
                        safe_log('error', f"Error resetting storage manager: {e}")
                
                # Reset storage bridge if it exists
                if hasattr(self, "storage_bridge") and self.storage_bridge and hasattr(self.storage_bridge, 'reset'):
                    try:
                        safe_log('info', "Shutting down storage bridge...")
                        self.storage_bridge.reset()
                        safe_log('info', "Storage bridge shutdown complete")
                    except Exception as e:
                        safe_log('error', f"Error shutting down storage bridge: {e}")

                # Close any open connections
                if hasattr(self.storage_manager, 'get_all_models'):
                    try:
                        for name, model in self.storage_manager.get_all_models().items():
                            if model and hasattr(model, "shutdown"):
                                try:
                                    safe_log('info', f"Shutting down {name} storage model...")
                                    model.shutdown()
                                    safe_log('info', f"{name} storage model shutdown complete")
                                except Exception as e:
                                    safe_log('error', f"Error shutting down {name} storage model: {e}")
                    except Exception as e:
                        safe_log('error', f"Error getting storage models: {e}")

                safe_log('info', "Storage models shutdown complete")
            except Exception as e:
                safe_log('error', f"Error shutting down storage manager: {e}")

        # Close the event loop if we created one
        if event_loop and not self._is_interpreter_shutting_down():
            try:
                # Only close if it's not the main event loop and not already closed
                if not event_loop.is_running() and not event_loop.is_closed():
                    event_loop.close()
            except Exception as e:
                safe_log('warning', f"Error closing event loop: {e}")

        # Log final state
        safe_log('info', "MCP Server shutdown complete")

        # Close logger handlers if requested
        if close_logger:
            self._close_logger_handlers()
            
    def cleanup(self):
        """
        Clean up server resources before shutdown.
        
        This method is an alias for shutdown(close_logger=False) and is provided
        for compatibility with test frameworks.
        """
        # Call the main shutdown method but don't close logger handlers
        self.shutdown(close_logger=False)

    def _is_interpreter_shutting_down(self):
        """Check if the Python interpreter is shutting down.

        During interpreter shutdown, some modules might be unloaded,
        making it unsafe to perform certain operations.
        """
        import sys
        import gc

        # Check if sys.modules is being cleared, a sign of interpreter shutdown
        if hasattr(sys, 'modules') and sys.modules is None:
            return True

        # Check if logging module is being unloaded
        if getattr(logging, '_handlerList', None) is None:
            return True

        # Check if we're in the final garbage collection phase
        if not hasattr(sys, 'argv'):
            return True

        # Check if any file handlers have closed file descriptors
        for handler in logger.handlers:
            if isinstance(handler, logging.FileHandler) or isinstance(handler, logging.StreamHandler):
                try:
                    # Check if the stream is closed
                    if handler.stream.closed:
                        return True
                except (AttributeError, ValueError):
                    # If we ca


    async def mcp_root(self):


        """MCP root endpoint."""


        return {


            "message": "MCP Server is running",


            "version": getattr(self, 'version', '0.1.0'),


            "controllers": list(self.controllers.keys()),


            "endpoints": {


                "health": "/health",


                "versions": "/versions"


            }


        }



    async def versions_endpoint(self):


        """Get component versions."""


        import sys


        import anyio


        import fastapi


        


        versions = {}


        if "ipfs" in self.models and hasattr(self.models["ipfs"], "get_version"):


            try:


                ipfs_version = await anyio.to_thread.run_sync(self.models["ipfs"].get_version)


                versions["ipfs"] = ipfs_version


            except Exception as e:


                versions["ipfs"] = {"success": False, "error": str(e)}


        else:


            versions["ipfs"] = {"success": False, "version": "unknown"}


        


        return {


            "success": True,


            "server": getattr(self, 'version', '0.1.0'),


            "ipfs": versions.get("ipfs", {}).get("version", "unknown"),


            "python": sys.version,


            "dependencies": {


                "ipfs_kit_py": getattr(self, 'version', '0.1.0'),


                "fastapi": getattr(fastapi, "__version__", "unknown"),


                "anyio": getattr(anyio, "__version__", "unknown")


            }


        }
n't access the stream, it's likely being shut down
                    return True

        return False

    def __del__(self):
        """Ensure resources are cleaned up when the server is deleted."""
        try:
            # First check if we're in interpreter shutdown
            if self._is_interpreter_shutting_down():
                # Just close logger handlers without any other cleanup
                try:
                    self._close_logger_handlers()
                except Exception:
                    pass
                return

            # If not in interpreter shutdown, do a full shutdown
            # Use close_logger=True to prevent logging after shutdown
            self.shutdown(close_logger=True)
        except Exception:
            # Last resort - if anything fails during __del__, just pass
            # We can't safely log or handle errors during __del__
            pass

# Command-line interface setup (used when running as script and for testing)
import argparse
import uvicorn

# Create argument parser (available for tests)
parser = argparse.ArgumentParser(description="MCP Server for IPFS Kit")
parser.add_argument("--debug", action="store_true", help="Enable debug mode")
parser.add_argument("--isolation", action="store_true", help="Enable isolation mode")
parser.add_argument("--log-level", default="INFO", help="Logging level (DEBUG, INFO, WARNING, ERROR)")
parser.add_argument("--port", type=int, default=8000, help="Port to run the server on")
parser.add_argument("--host", default="127.0.0.1", help="Host to bind to")
parser.add_argument("--persistence-path", help="Path for persistence files")
parser.add_argument("--api-prefix", default="/api/v0/mcp", help="Prefix for API endpoints")

def main(args=None):
    """
    Run the MCP server with the specified arguments.

    Args:
        args: Command-line arguments (for testing)
    """
    # Parse arguments
    if args is None:
        args = parser.parse_args()
    else:
        args = parser.parse_args(args)

    # Create FastAPI app
    app = FastAPI(
        title="IPFS MCP Server",
        description="Model-Controller-Persistence Server for IPFS Kit",
        version="0.1.0"
    )

    # Create MCP server
    mcp_server = MCPServer(
        debug_mode=args.debug,
        log_level=args.log_level,
        persistence_path=args.persistence_path,
        isolation_mode=args.isolation
    )

    # Register MCP server with app
    mcp_server.register_with_app(app, prefix=args.api_prefix)

    # Run the server
    print(f"Starting MCP server at http://{args.host}:{args.port} with API prefix {args.api_prefix}")
    print(f"Debug mode: {args.debug}, Isolation mode: {args.isolation}")
    uvicorn.run(app, host=args.host, port=args.port)

if __name__ == "__main__":
    """
    Run the MCP server as a standalone application.
    """
    main()<|MERGE_RESOLUTION|>--- conflicted
+++ resolved
@@ -818,11 +818,7 @@
         
         # Register core endpoints with error handling
         core_endpoints = [
-            ("/health", self.health_check, ["GET",
-
-            ("", self.mcp_root, ["GET"]),
-
-            ("/versions", self.versions_endpoint, ["GET"])]),
+            ("/health", self.health_check, ["GET"]),
             ("/debug", self.get_debug_state, ["GET"]),
             ("/operations", self.get_operation_log, ["GET"]),
             ("/daemon/start/{daemon_type}", self.start_daemon, ["POST"]),
@@ -2239,7 +2235,6 @@
                 safe_log('error', f"Error in shutdown_async_controller for {controller_name}: {e}")
                 return False
 
-<<<<<<< HEAD
         # Helper function for direct controller cleanup when shutdown fails
         def direct_cleanup(controller, controller_name):
             """Directly clean up controller resources when shutdown method fails"""
@@ -2341,80 +2336,10 @@
             except Exception as e:
                 safe_log('error', f"Error in direct cleanup for {controller_name}: {e}")
                 return False
-=======
-                        # Create event loop for async shutdown
-                        import anyio
-                        try:
-                            # Try to get existing event loop, create a new one if needed
-                            try:
-                                loop = anyio.get_event_loop()
-                            except RuntimeError:
-                                loop = anyio.new_event_loop()
-                                anyio.set_event_loop(loop)
-
-                            # Run the shutdown method
-                            if anyio.iscoroutinefunction(controller.shutdown):
-                                loop.run_until_complete(controller.shutdown())
-                            else:
-                                controller.shutdown()
-
-                            safe_log('info', f"{controller_name} controller shutdown complete")
-                        except Exception as e:
-                            safe_log('error', f"Error in {controller_name} controller shutdown: {e}")
-
-                            # Fallback to direct cleanup if shutdown method failed
-                            if controller_name == "peer_websocket":
-                                # Handle peer WebSocket specific cleanup
-                                if hasattr(controller, "peer_websocket_server") and controller.peer_websocket_server:
-                                    try:
-                                        if not loop.is_closed():
-                                            loop.run_until_complete(controller.peer_websocket_server.stop())
-                                        controller.peer_websocket_server = None
-                                        safe_log('info', "Peer WebSocket server stopped directly")
-                                    except Exception as server_error:
-                                        safe_log('error', f"Error stopping peer WebSocket server directly: {server_error}")
-
-                                if hasattr(controller, "peer_websocket_client") and controller.peer_websocket_client:
-                                    try:
-                                        if not loop.is_closed():
-                                            loop.run_until_complete(controller.peer_websocket_client.stop())
-                                        controller.peer_websocket_client = None
-                                        safe_log('info', "Peer WebSocket client stopped directly")
-                                    except Exception as client_error:
-                                        safe_log('error', f"Error stopping peer WebSocket client directly: {client_error}")
-
-                            elif controller_name == "webrtc":
-                                # Handle WebRTC specific cleanup
-                                if hasattr(controller, "close_all_streaming_servers"):
-                                    try:
-                                        if not loop.is_closed():
-                                            if anyio.iscoroutinefunction(controller.close_all_streaming_servers):
-                                                loop.run_until_complete(controller.close_all_streaming_servers())
-                                            else:
-                                                controller.close_all_streaming_servers()
-                                        safe_log('info', "WebRTC streaming servers stopped directly")
-                                    except Exception as srv_error:
-                                        safe_log('error', f"Error stopping WebRTC streaming servers directly: {srv_error}")
-
-                                # Access model to perform additional cleanup
-                                if hasattr(controller, "ipfs_model") and hasattr(controller.ipfs_model, "close_all_webrtc_connections"):
-                                    try:
-                                        if not loop.is_closed():
-                                            if anyio.iscoroutinefunction(controller.ipfs_model.close_all_webrtc_connections):
-                                                loop.run_until_complete(controller.ipfs_model.close_all_webrtc_connections())
-                                            else:
-                                                controller.ipfs_model.close_all_webrtc_connections()
-                                        safe_log('info', "WebRTC connections closed directly")
-                                    except Exception as conn_error:
-                                        safe_log('error', f"Error closing WebRTC connections directly: {conn_error}")
-                    else:
-                        safe_log('error', f"{controller_name} controller does not have a shutdown method")
->>>>>>> 8fd01900
 
         # Initialize track of controllers already shut down
         already_shutdown = set()
 
-<<<<<<< HEAD
         # First, handle special controllers (peer_websocket and webrtc) that need particular attention
         for controller_name in ["peer_websocket", "webrtc"]:
             if controller_name in self.controllers:
@@ -2433,26 +2358,6 @@
                     if direct_cleanup(controller, controller_name):
                         safe_log('info', f"Direct cleanup successful for {controller_name}")
                         already_shutdown.add(controller_name)
-=======
-        # Shutdown all controllers
-        for controller_name, controller in self.controllers.items():
-            if hasattr(controller, 'shutdown'):
-                try:
-                    safe_log('info', f"Shutting down {controller_name} controller...")
-                    # Check if it's an async shutdown method that needs to be awaited
-                    import inspect
-                    if inspect.iscoroutinefunction(controller.shutdown):
-                        # Use sync_shutdown for async controllers if available
-                        if hasattr(controller, 'sync_shutdown'):
-                            controller.sync_shutdown()
-                        else:
-                            # Create event loop and run the coroutine if no sync version
-                            import anyio
-                            try:
-                                anyio.run(controller.shutdown)
-                            except Exception as e:
-                                safe_log('error', f"Error in async shutdown: {e}")
->>>>>>> 8fd01900
                     else:
                         safe_log('error', f"Both shutdown and direct cleanup failed for {controller_name}")
 
@@ -2570,123 +2475,7 @@
                     if handler.stream.closed:
                         return True
                 except (AttributeError, ValueError):
-                    # If we ca
-
-
-    async def mcp_root(self):
-
-
-        """MCP root endpoint."""
-
-
-        return {
-
-
-            "message": "MCP Server is running",
-
-
-            "version": getattr(self, 'version', '0.1.0'),
-
-
-            "controllers": list(self.controllers.keys()),
-
-
-            "endpoints": {
-
-
-                "health": "/health",
-
-
-                "versions": "/versions"
-
-
-            }
-
-
-        }
-
-
-
-    async def versions_endpoint(self):
-
-
-        """Get component versions."""
-
-
-        import sys
-
-
-        import anyio
-
-
-        import fastapi
-
-
-        
-
-
-        versions = {}
-
-
-        if "ipfs" in self.models and hasattr(self.models["ipfs"], "get_version"):
-
-
-            try:
-
-
-                ipfs_version = await anyio.to_thread.run_sync(self.models["ipfs"].get_version)
-
-
-                versions["ipfs"] = ipfs_version
-
-
-            except Exception as e:
-
-
-                versions["ipfs"] = {"success": False, "error": str(e)}
-
-
-        else:
-
-
-            versions["ipfs"] = {"success": False, "version": "unknown"}
-
-
-        
-
-
-        return {
-
-
-            "success": True,
-
-
-            "server": getattr(self, 'version', '0.1.0'),
-
-
-            "ipfs": versions.get("ipfs", {}).get("version", "unknown"),
-
-
-            "python": sys.version,
-
-
-            "dependencies": {
-
-
-                "ipfs_kit_py": getattr(self, 'version', '0.1.0'),
-
-
-                "fastapi": getattr(fastapi, "__version__", "unknown"),
-
-
-                "anyio": getattr(anyio, "__version__", "unknown")
-
-
-            }
-
-
-        }
-n't access the stream, it's likely being shut down
+                    # If we can't access the stream, it's likely being shut down
                     return True
 
         return False
