--- conflicted
+++ resolved
@@ -775,13 +775,8 @@
             task_ref = None
             
             if backend == "asyncio":
-<<<<<<< HEAD
-                import asyncio
-                task_ref = asyncio.create_task(run_async())
-=======
                 import anyio
                 anyio.create_task(run_async())
->>>>>>> 8fd01900
             elif backend == "trio":
                 import trio
                 # For trio, we use system task as it doesn't require a nursery
