"""
WebRTC Multi-Peer Streaming for IPFS Kit.

This module extends the WebRTC streaming capabilities to support multiple peer connections,
enabling group streaming sessions, broadcasting, and mesh networking for IPFS content.

Key features:
1. Group Streaming: Stream to multiple receivers simultaneously
2. Broadcasting: Efficiently distribute media streams to many viewers
3. Mesh Networking: Peer-to-peer media distribution network
4. SFU-like Functionality: Selective forwarding for efficient multi-party streaming
5. Dynamic Peer Management: Add/remove peers during active sessions
6. Bandwidth Optimization: Intelligent stream routing and quality adaptation
7. Session Management: Create, join, and manage streaming sessions
8. Room-based Model: Group peers by room/channel for organization

This module builds on the core WebRTC streaming functionality and integrates with
the notification system for signaling and session coordination.
"""

import anyio
import json
import logging
import time
import uuid
from enum import Enum
from typing import Dict, List, Set, Optional, Any, Tuple

try:
    from aiortc import MediaStreamTrack, RTCPeerConnection, RTCSessionDescription, RTCIceCandidate
    from aiortc.contrib.media import MediaRelay
    
    HAVE_WEBRTC = True
except ImportError:
    HAVE_WEBRTC = False

# Import core components with fallbacks for testing
try:
    from .webrtc_streaming import IPFSMediaStreamTrack, AdaptiveBitrateController, StreamBuffer
    from .websocket_notifications import emit_event, NotificationType
    HAVE_DEPENDENCIES = True
except ImportError:
    HAVE_DEPENDENCIES = False
    # Create dummy emit_event function for environments without notifications
    async def emit_event(*args, **kwargs):
        pass

# Configure logging
logger = logging.getLogger(__name__)


class PeerRole(str, Enum):
    """Roles that peers can have in a streaming session."""
    BROADCASTER = "broadcaster"      # Originates media stream
    VIEWER = "viewer"                # Receives media stream only
    PARTICIPANT = "participant"      # Both sends and receives media
    RELAY = "relay"                  # Forwards media without displaying
    RECORDER = "recorder"            # Records media without displaying


class StreamingSession:
    """
    Manages a multi-peer streaming session with multiple participants.
    
    A session represents a group of connected peers that can share media streams
    with each other, either in broadcast mode (one-to-many) or mesh mode (many-to-many).
    """
    
    def __init__(self, session_id: str, ipfs_api=None, session_type: str = "broadcast",
                max_peers: int = 20, public: bool = False):
        """
        Initialize a new streaming session.
        
        Args:
            session_id: Unique identifier for this session
            ipfs_api: IPFS API instance for content access
            session_type: Type of session ("broadcast", "mesh", or "hybrid")
            max_peers: Maximum number of peers allowed in the session
            public: Whether this session is publicly discoverable
        """
        if not HAVE_WEBRTC:
            raise ImportError("WebRTC dependencies not available. Install with 'pip install ipfs_kit_py[webrtc]'")
        
        self.session_id = session_id
        self.ipfs_api = ipfs_api
        self.session_type = session_type
        self.max_peers = max_peers
        self.public = public
        
        # Session state
        self.active = True
        self.created_at = time.time()
        self.last_activity = time.time()
        self.metadata = {}
        
        # Track peers, connections, and media streams
        self.peers: Dict[str, Dict[str, Any]] = {}
        self.peer_connections: Dict[str, RTCPeerConnection] = {}
        self.tracks: Dict[str, Dict[str, Any]] = {}
        self.media_relays: Dict[str, MediaRelay] = {}
        
        # Content sources (CIDs)
        self.content_sources: Dict[str, Dict[str, Any]] = {}
        
        # Mesh connectivity matrix (tracks which peers are connected to each other)
        self.peer_mesh: Dict[str, Set[str]] = {}
        
        # Session statistics
        self.statistics = {
            "total_peers_joined": 0,
            "current_peer_count": 0,
            "max_concurrent_peers": 0,
            "total_tracks_shared": 0,
            "current_track_count": 0,
            "bytes_transferred": 0,
            "session_duration": 0,
            "errors": 0
        }
        
        # Optimization components
        self.topology_optimizer = self._initialize_topology_optimizer()
        
        # Logger
        self.logger = logging.getLogger(__name__)
    
    def _initialize_topology_optimizer(self):
        """Initialize the topology optimizer for efficient peer connections."""
        return {
            "last_optimization": time.time(),
            "optimization_interval": 30,  # Optimize topology every 30 seconds
            "quality_threshold": 70,      # Minimum quality score for relay candidates
            "max_fan_out": 5,             # Maximum peers to connect to a single source
            "proximity_map": {},          # Map of peer-to-peer latencies
            "bandwidth_map": {},          # Map of peer bandwidth capacities
            "relay_candidates": set(),    # Peers that can serve as relays
            "edge_peers": set(),          # Peers that should not relay content
            "optimization_history": []    # History of topology changes
        }
    
    async def join_peer(self, peer_id: str, peer_info: Dict[str, Any]) -> Dict[str, Any]:
        """
        Add a new peer to the session with specified role and capabilities.
        
        Args:
            peer_id: Unique identifier for the peer
            peer_info: Dictionary with peer information including role, capabilities, and client info
            
        Returns:
            Dict with join results and peer connection information
        """
        if not self.active:
            return {
                "success": False,
                "error": "Session is no longer active",
                "session_id": self.session_id
            }
            
        if len(self.peers) >= self.max_peers:
            return {
                "success": False,
                "error": f"Maximum number of peers ({self.max_peers}) reached",
                "session_id": self.session_id
            }
            
        # Extract peer information
        role = peer_info.get("role", PeerRole.VIEWER.value)
        capabilities = peer_info.get("capabilities", {})
        client_info = peer_info.get("client_info", {})
        
        # Create peer entry
        self.peers[peer_id] = {
            "role": role,
            "capabilities": capabilities,
            "client_info": client_info,
            "joined_at": time.time(),
            "last_activity": time.time(),
            "tracks_published": [],
            "tracks_subscribed": [],
            "connection_quality": 100,
            "metadata": peer_info.get("metadata", {})
        }
        
        # Initialize peer's place in the mesh
        self.peer_mesh[peer_id] = set()
        
        # Update session statistics
        self.statistics["total_peers_joined"] += 1
        self.statistics["current_peer_count"] = len(self.peers)
        self.statistics["max_concurrent_peers"] = max(
            self.statistics["max_concurrent_peers"], 
            self.statistics["current_peer_count"]
        )
        
        # Update session activity timestamp
        self.last_activity = time.time()
        
        # Emit peer joined notification
        if HAVE_DEPENDENCIES:
            await emit_event(
                NotificationType.WEBRTC_CONNECTION_CREATED, 
                {
                    "session_id": self.session_id,
                    "peer_id": peer_id,
                    "role": role,
                    "timestamp": time.time()
                },
                source="streaming_session"
            )
        
        # Return success with session information
        peers_info = {p_id: {"role": info["role"]} for p_id, info in self.peers.items()}
        return {
            "success": True,
            "session_id": self.session_id,
            "session_type": self.session_type,
            "peer_id": peer_id,
            "peers": peers_info,
            "content_sources": list(self.content_sources.keys()),
            "join_time": time.time(),
            "tracks_available": self._get_available_tracks_for_peer(peer_id)
        }
    
    async def leave_peer(self, peer_id: str) -> Dict[str, Any]:
        """
        Remove a peer from the session and clean up its connections.
        
        Args:
            peer_id: Identifier of the peer to remove
            
        Returns:
            Dict with leave results
        """
        if peer_id not in self.peers:
            return {
                "success": False,
                "error": "Peer not found in session",
                "session_id": self.session_id
            }
        
        # Get peer info before removal
        peer_info = self.peers[peer_id].copy()
        
        # Clean up peer's tracks
        tracks_to_remove = []
        for track_id, track_info in self.tracks.items():
            if track_info.get("publisher") == peer_id:
                tracks_to_remove.append(track_id)
        
        for track_id in tracks_to_remove:
            await self.remove_track(track_id)
        
        # Clean up peer connections
        connections_to_remove = []
        for pc_id, pc in self.peer_connections.items():
            if pc_id.startswith(f"{peer_id}:") or pc_id.endswith(f":{peer_id}"):
                connections_to_remove.append(pc_id)
        
        for pc_id in connections_to_remove:
            await self._close_peer_connection(pc_id)
        
        # Remove peer from mesh tracking
        if peer_id in self.peer_mesh:
            # Remove connections to this peer from other peers' sets
            for other_peer in self.peer_mesh:
                if peer_id in self.peer_mesh[other_peer]:
                    self.peer_mesh[other_peer].remove(peer_id)
            
            # Remove this peer's connections
            del self.peer_mesh[peer_id]
        
        # Remove peer from relays if present
        if peer_id in self.topology_optimizer["relay_candidates"]:
            self.topology_optimizer["relay_candidates"].remove(peer_id)
        
        if peer_id in self.topology_optimizer["edge_peers"]:
            self.topology_optimizer["edge_peers"].remove(peer_id)
        
        # Remove peer from session
        del self.peers[peer_id]
        
        # Update session statistics
        self.statistics["current_peer_count"] = len(self.peers)
        
        # Update session activity timestamp
        self.last_activity = time.time()
        
        # Check if session should be closed (no more peers)
        if not self.peers and self.active:
            self.active = False
            self.statistics["session_duration"] = time.time() - self.created_at
            
            # Emit session closed notification
            if HAVE_DEPENDENCIES:
                await emit_event(
                    NotificationType.WEBRTC_CONNECTION_CLOSED, 
                    {
                        "session_id": self.session_id,
                        "duration": self.statistics["session_duration"],
                        "reason": "All peers left"
                    },
                    source="streaming_session"
                )
        
        # Emit peer left notification
        if HAVE_DEPENDENCIES:
            await emit_event(
                NotificationType.WEBRTC_CONNECTION_CLOSED, 
                {
                    "session_id": self.session_id,
                    "peer_id": peer_id,
                    "role": peer_info["role"],
                    "duration": time.time() - peer_info["joined_at"],
                    "timestamp": time.time()
                },
                source="streaming_session"
            )
        
        # Optimize session topology after peer departure
        if self.active and len(self.peers) > 1:
            await self._optimize_session_topology()
        
        return {
            "success": True,
            "session_id": self.session_id,
            "peer_id": peer_id,
            "duration": time.time() - peer_info["joined_at"]
        }
    
    async def create_peer_connection(self, source_peer_id: str, target_peer_id: str) -> Dict[str, Any]:
        """
        Create a WebRTC peer connection between two peers in the session.
        
        Args:
            source_peer_id: ID of the peer initiating the connection
            target_peer_id: ID of the peer receiving the connection
            
        Returns:
            Dict with connection results and SDP offer
        """
        # Validate both peers exist in the session
        if source_peer_id not in self.peers:
            return {
                "success": False,
                "error": "Source peer not found in session",
                "session_id": self.session_id
            }
            
        if target_peer_id not in self.peers:
            return {
                "success": False,
                "error": "Target peer not found in session",
                "session_id": self.session_id
            }
        
        # Create a unique connection ID
        pc_id = f"{source_peer_id}:{target_peer_id}"
        
        # Check if connection already exists
        if pc_id in self.peer_connections:
            return {
                "success": False,
                "error": "Connection already exists between these peers",
                "pc_id": pc_id
            }
        
        # Create new RTCPeerConnection with ICE servers
        ice_servers = [
            {"urls": ["stun:stun.l.google.com:19302"]},
            {"urls": ["stun:stun1.l.google.com:19302"]}
        ]
        
        rtc_configuration = {
            "iceServers": ice_servers,
            "iceTransportPolicy": "all",
            "bundlePolicy": "max-bundle",
            "rtcpMuxPolicy": "require",
            "sdpSemantics": "unified-plan"
        }
        
        pc = RTCPeerConnection(configuration=rtc_configuration)
        self.peer_connections[pc_id] = pc
        
        # Setup connection state monitoring
        @pc.on("connectionstatechange")
        async def on_connectionstatechange():
            self.logger.info(f"Connection state for {pc_id}: {pc.connectionState}")
            
            if pc.connectionState == "connected":
                # Update mesh tracking
                self.peer_mesh[source_peer_id].add(target_peer_id)
                self.peer_mesh[target_peer_id].add(source_peer_id)
                
                # Emit connection established notification
                if HAVE_DEPENDENCIES:
                    await emit_event(
                        NotificationType.WEBRTC_CONNECTION_ESTABLISHED, 
                        {
                            "session_id": self.session_id,
                            "connection_id": pc_id,
                            "source_peer": source_peer_id,
                            "target_peer": target_peer_id,
                            "timestamp": time.time()
                        },
                        source="streaming_session"
                    )
            
            elif pc.connectionState in ["failed", "closed"]:
                # Clean up mesh tracking
                if source_peer_id in self.peer_mesh and target_peer_id in self.peer_mesh[source_peer_id]:
                    self.peer_mesh[source_peer_id].remove(target_peer_id)
                
                if target_peer_id in self.peer_mesh and source_peer_id in self.peer_mesh[target_peer_id]:
                    self.peer_mesh[target_peer_id].remove(source_peer_id)
                
                # Emit connection closed notification
                if HAVE_DEPENDENCIES:
                    await emit_event(
                        NotificationType.WEBRTC_CONNECTION_CLOSED, 
                        {
                            "session_id": self.session_id,
                            "connection_id": pc_id,
                            "source_peer": source_peer_id,
                            "target_peer": target_peer_id,
                            "state": pc.connectionState,
                            "timestamp": time.time()
                        },
                        source="streaming_session"
                    )
                
                # Remove connection if it's still in our tracking
                if pc_id in self.peer_connections:
                    await self._close_peer_connection(pc_id)
        
        # Create offer
        offer = await pc.createOffer()
        await pc.setLocalDescription(offer)
        
        # Update session activity timestamp
        self.last_activity = time.time()
        
        # Return the offer to be sent to the target peer
        return {
            "success": True,
            "session_id": self.session_id,
            "pc_id": pc_id,
            "source_peer": source_peer_id,
            "target_peer": target_peer_id,
            "sdp": pc.localDescription.sdp,
            "type": pc.localDescription.type,
        }
    
    async def handle_answer(self, pc_id: str, sdp: str, type_: str) -> Dict[str, Any]:
        """
        Handle a WebRTC answer for a peer connection.
        
        Args:
            pc_id: Peer connection ID (format: "source_peer:target_peer")
            sdp: Session Description Protocol string
            type_: SDP type (usually "answer")
            
        Returns:
            Dict indicating success or failure
        """
        if pc_id not in self.peer_connections:
            return {
                "success": False,
                "error": f"Unknown peer connection ID: {pc_id}",
                "session_id": self.session_id
            }
        
        pc = self.peer_connections[pc_id]
        
        try:
            # Set the remote description
            await pc.setRemoteDescription(
                RTCSessionDescription(sdp=sdp, type=type_)
            )
            
            # Update session activity timestamp
            self.last_activity = time.time()
            
            return {
                "success": True,
                "session_id": self.session_id,
                "pc_id": pc_id
            }
        except Exception as e:
            self.logger.error(f"Error handling WebRTC answer: {e}")
            self.statistics["errors"] += 1
            
            return {
                "success": False,
                "error": f"Error setting remote description: {str(e)}",
                "session_id": self.session_id,
                "pc_id": pc_id
            }
    
    async def handle_candidate(self, pc_id: str, candidate: str, 
                             sdp_mid: str, sdp_mline_index: int) -> Dict[str, Any]:
        """
        Handle an ICE candidate for a peer connection.
        
        Args:
            pc_id: Peer connection ID
            candidate: ICE candidate string
            sdp_mid: Media stream identifier
            sdp_mline_index: Media line index
            
        Returns:
            Dict indicating success or failure
        """
        if pc_id not in self.peer_connections:
            return {
                "success": False,
                "error": f"Unknown peer connection ID: {pc_id}",
                "session_id": self.session_id
            }
        
        pc = self.peer_connections[pc_id]
        
        try:
            # Add the ICE candidate
            await pc.addIceCandidate({
                "candidate": candidate,
                "sdpMid": sdp_mid,
                "sdpMLineIndex": sdp_mline_index
            })
            
            # Update session activity timestamp
            self.last_activity = time.time()
            
            return {
                "success": True,
                "session_id": self.session_id,
                "pc_id": pc_id
            }
        except Exception as e:
            self.logger.error(f"Error handling ICE candidate: {e}")
            self.statistics["errors"] += 1
            
            return {
                "success": False,
                "error": f"Error adding ICE candidate: {str(e)}",
                "session_id": self.session_id,
                "pc_id": pc_id
            }
    
    async def add_track(self, peer_id: str, track_info: Dict[str, Any]) -> Dict[str, Any]:
        """
        Add a media track to the session from a peer's stream or IPFS content.
        
        Args:
            peer_id: ID of the peer adding the track
            track_info: Information about the track including kind, source, and options
            
        Returns:
            Dict with track addition results
        """
        if peer_id not in self.peers:
            return {
                "success": False,
                "error": "Peer not found in session",
                "session_id": self.session_id
            }
        
        # Extract track information
        track_id = track_info.get("track_id") or f"track_{uuid.uuid4()}"
        kind = track_info.get("kind", "video")
        source_type = track_info.get("source_type", "live")  # "live" or "ipfs"
        source = track_info.get("source")  # CID if source_type is "ipfs"
        options = track_info.get("options", {})
        
        # Create the track based on source type
        if source_type == "ipfs" and source:
            # Create track from IPFS content
            if not self.ipfs_api:
                return {
                    "success": False,
                    "error": "IPFS API not available for content tracks",
                    "session_id": self.session_id
                }
            
            try:
                # Create IPFSMediaStreamTrack for the content
                frame_rate = options.get("frame_rate", 30)
                quality = options.get("quality", "auto")
                
                ipfs_track = IPFSMediaStreamTrack(
                    ipfs_api=self.ipfs_api,
                    cid=source,
                    kind=kind,
                    frame_rate=frame_rate
                )
                
                # Set quality if supported
                if hasattr(ipfs_track, '_bitrate_controller') and hasattr(ipfs_track._bitrate_controller, 'set_quality'):
                    ipfs_track._bitrate_controller.set_quality(quality)
                
                # Create a media relay for distributing this track to multiple peers
                relay = MediaRelay()
                relayed_track = relay.subscribe(ipfs_track)
                
                # Store track information
                self.tracks[track_id] = {
                    "track_id": track_id,
                    "kind": kind,
                    "publisher": peer_id,
                    "source_type": source_type,
                    "source": source,
                    "original_track": ipfs_track,
                    "relay": relay,
                    "relayed_track": relayed_track,
                    "subscribers": set(),
                    "created_at": time.time(),
                    "options": options
                }
                
                # Store the relay for cleanup
                self.media_relays[track_id] = relay
                
                # Register content source
                self.content_sources[source] = {
                    "cid": source,
                    "added_by": peer_id,
                    "added_at": time.time(),
                    "track_id": track_id,
                    "kind": kind
                }
                
            except Exception as e:
                self.logger.error(f"Error creating track from IPFS content: {e}")
                self.statistics["errors"] += 1
                
                return {
                    "success": False,
                    "error": f"Error creating track from IPFS content: {str(e)}",
                    "session_id": self.session_id
                }
                
        elif source_type == "live":
            # For live tracks, we'll set up placeholders - the actual track will be 
            # added via the peer connection when the client adds it
            
            # Create a media relay for distributing this track to multiple peers
            relay = MediaRelay()
            
            # Store track information (without the actual track yet)
            self.tracks[track_id] = {
                "track_id": track_id,
                "kind": kind,
                "publisher": peer_id,
                "source_type": source_type,
                "source": source,
                "relay": relay,
                "subscribers": set(),
                "created_at": time.time(),
                "options": options,
                "pending": True  # Mark as pending until actual track is received
            }
            
            # Store the relay for cleanup
            self.media_relays[track_id] = relay
            
        else:
            return {
                "success": False,
                "error": f"Unsupported source type: {source_type}",
                "session_id": self.session_id
            }
        
        # Update peer's published tracks
        self.peers[peer_id]["tracks_published"].append(track_id)
        
        # Update session statistics
        self.statistics["total_tracks_shared"] += 1
        self.statistics["current_track_count"] += 1
        
        # Update session activity timestamp
        self.last_activity = time.time()
        
        # Emit track added notification
        if HAVE_DEPENDENCIES:
            await emit_event(
                NotificationType.WEBRTC_STREAM_STARTED, 
                {
                    "session_id": self.session_id,
                    "track_id": track_id,
                    "peer_id": peer_id,
                    "kind": kind,
                    "source_type": source_type,
                    "timestamp": time.time()
                },
                source="streaming_session"
            )
        
        # Consider reoptimizing session topology for new track
        if len(self.peers) > 2:
            await self._optimize_session_topology()
        
        return {
            "success": True,
            "session_id": self.session_id,
            "track_id": track_id,
            "kind": kind,
            "source_type": source_type,
            "source": source
        }
    
    async def remove_track(self, track_id: str) -> Dict[str, Any]:
        """
        Remove a media track from the session.
        
        Args:
            track_id: ID of the track to remove
            
        Returns:
            Dict with track removal results
        """
        if track_id not in self.tracks:
            return {
                "success": False,
                "error": "Track not found in session",
                "session_id": self.session_id
            }
        
        track_info = self.tracks[track_id]
        publisher_id = track_info["publisher"]
        
        # Stop the original track if it exists and has a stop method
        if "original_track" in track_info and hasattr(track_info["original_track"], "stop"):
            track_info["original_track"].stop()
        
        # Clean up subscribers
        for peer_id in list(track_info.get("subscribers", set())):
            if peer_id in self.peers:
                if track_id in self.peers[peer_id]["tracks_subscribed"]:
                    self.peers[peer_id]["tracks_subscribed"].remove(track_id)
        
        # Remove from publisher's tracks
        if publisher_id in self.peers and track_id in self.peers[publisher_id]["tracks_published"]:
            self.peers[publisher_id]["tracks_published"].remove(track_id)
        
        # Remove content source reference if this is an IPFS track
        if track_info.get("source_type") == "ipfs" and track_info.get("source") in self.content_sources:
            del self.content_sources[track_info["source"]]
        
        # Clean up media relay
        if track_id in self.media_relays:
            del self.media_relays[track_id]
        
        # Remove track from tracking
        del self.tracks[track_id]
        
        # Update session statistics
        self.statistics["current_track_count"] = len(self.tracks)
        
        # Update session activity timestamp
        self.last_activity = time.time()
        
        # Emit track removed notification
        if HAVE_DEPENDENCIES:
            await emit_event(
                NotificationType.WEBRTC_STREAM_ENDED, 
                {
                    "session_id": self.session_id,
                    "track_id": track_id,
                    "peer_id": publisher_id,
                    "kind": track_info["kind"],
                    "source_type": track_info.get("source_type"),
                    "timestamp": time.time()
                },
                source="streaming_session"
            )
        
        return {
            "success": True,
            "session_id": self.session_id,
            "track_id": track_id
        }
    
    async def subscribe_to_track(self, peer_id: str, track_id: str) -> Dict[str, Any]:
        """
        Subscribe a peer to receive a specific track.
        
        Args:
            peer_id: ID of the peer subscribing
            track_id: ID of the track to subscribe to
            
        Returns:
            Dict with subscription results
        """
        if peer_id not in self.peers:
            return {
                "success": False,
                "error": "Peer not found in session",
                "session_id": self.session_id
            }
            
        if track_id not in self.tracks:
            return {
                "success": False,
                "error": "Track not found in session",
                "session_id": self.session_id
            }
        
        track_info = self.tracks[track_id]
        publisher_id = track_info["publisher"]
        
        # Check if this is a self-subscription (publisher subscribing to their own track)
        if publisher_id == peer_id:
            return {
                "success": False,
                "error": "Cannot subscribe to your own published track",
                "session_id": self.session_id
            }
        
        # Check if already subscribed
        if peer_id in track_info.get("subscribers", set()):
            return {
                "success": False, 
                "error": "Already subscribed to this track",
                "session_id": self.session_id,
                "track_id": track_id
            }
        
        # Determine the best source peer (direct publisher or relay)
        source_peer_id = await self._determine_best_source_for_track(peer_id, track_id)
        
        # Create/get peer connection between subscriber and source
        pc_id = f"{source_peer_id}:{peer_id}"
        
        if pc_id not in self.peer_connections:
            # Create new connection
            connection_result = await self.create_peer_connection(source_peer_id, peer_id)
            
            if not connection_result["success"]:
                return {
                    "success": False,
                    "error": f"Failed to create peer connection: {connection_result.get('error')}",
                    "session_id": self.session_id
                }
                
            pc = self.peer_connections[pc_id]
        else:
            pc = self.peer_connections[pc_id]
        
        # Get relayed track from media relay
        if "relay" not in track_info or "relayed_track" not in track_info:
            return {
                "success": False,
                "error": "Track relay not available",
                "session_id": self.session_id
            }
        
        relayed_track = track_info["relayed_track"]
        
        # Add track to peer connection
        sender = pc.addTrack(relayed_track)
        
        # Update tracking
        if "subscribers" not in track_info:
            track_info["subscribers"] = set()
            
        track_info["subscribers"].add(peer_id)
        self.peers[peer_id]["tracks_subscribed"].append(track_id)
        
        # Create new offer with the added track
        offer = await pc.createOffer()
        await pc.setLocalDescription(offer)
        
        # Update session activity timestamp
        self.last_activity = time.time()
        
        return {
            "success": True,
            "session_id": self.session_id,
            "pc_id": pc_id,
            "track_id": track_id,
            "sdp": pc.localDescription.sdp,
            "type": pc.localDescription.type,
            "source_peer": source_peer_id
        }
    
    async def unsubscribe_from_track(self, peer_id: str, track_id: str) -> Dict[str, Any]:
        """
        Unsubscribe a peer from a specific track.
        
        Args:
            peer_id: ID of the peer unsubscribing
            track_id: ID of the track to unsubscribe from
            
        Returns:
            Dict with unsubscription results
        """
        if peer_id not in self.peers:
            return {
                "success": False,
                "error": "Peer not found in session",
                "session_id": self.session_id
            }
            
        if track_id not in self.tracks:
            return {
                "success": False,
                "error": "Track not found in session",
                "session_id": self.session_id
            }
        
        track_info = self.tracks[track_id]
        
        # Check if actually subscribed
        if peer_id not in track_info.get("subscribers", set()):
            return {
                "success": False, 
                "error": "Not subscribed to this track",
                "session_id": self.session_id,
                "track_id": track_id
            }
        
        # Remove from subscribers list
        track_info["subscribers"].remove(peer_id)
        
        # Remove from peer's subscribed tracks
        if track_id in self.peers[peer_id]["tracks_subscribed"]:
            self.peers[peer_id]["tracks_subscribed"].remove(track_id)
        
        # Update session activity timestamp
        self.last_activity = time.time()
        
        # Determine if we need to update peer connections
        # This would require renegotiation of the connection, which is complex
        # For now, we'll leave the track in the connection but note it's unsubscribed
        
        return {
            "success": True,
            "session_id": self.session_id,
            "track_id": track_id,
            "peer_id": peer_id
        }
    
    async def _determine_best_source_for_track(self, subscriber_id: str, track_id: str) -> str:
        """
        Determine the best peer to serve as the source for a track subscription.
        
        This implements the intelligent routing logic for efficient distribution.
        
        Args:
            subscriber_id: ID of the peer that wants to subscribe
            track_id: ID of the track to subscribe to
            
        Returns:
            Peer ID of the best source (publisher or relay)
        """
        track_info = self.tracks[track_id]
        publisher_id = track_info["publisher"]
        
        # Simple case: if few peers or broadcast mode, use direct connection to publisher
        if len(self.peers) <= 3 or self.session_type == "broadcast":
            return publisher_id
        
        # For mesh or hybrid modes, consider using relay peers
        if self.session_type in ["mesh", "hybrid"]:
            # Get current subscribers who could potentially relay
            potential_relays = [
                peer_id for peer_id in track_info.get("subscribers", set())
                if peer_id in self.topology_optimizer["relay_candidates"]
            ]
            
            if not potential_relays:
                return publisher_id
            
            # Find the best relay based on connection quality and load
            best_relay = None
            best_score = -1
            
            for relay_id in potential_relays:
                # Skip if already at max connections
                relay_connections = len(self.peer_mesh.get(relay_id, set()))
                if relay_connections >= self.topology_optimizer["max_fan_out"]:
                    continue
                
                # Calculate score based on quality and number of connections
                quality = self.peers[relay_id].get("connection_quality", 0)
                load_factor = 1 - (relay_connections / self.topology_optimizer["max_fan_out"])
                score = quality * load_factor
                
                if score > best_score:
                    best_score = score
                    best_relay = relay_id
            
            # Use the best relay if it meets quality threshold, otherwise use publisher
            if best_relay and best_score >= self.topology_optimizer["quality_threshold"]:
                return best_relay
        
        # Default to publisher
        return publisher_id
    
    async def _optimize_session_topology(self) -> None:
        """
        Optimize the peer connection topology for efficient media distribution.
        
        This analyzes the current session state and may restructure connections
        for better performance and reduced bandwidth usage.
        """
        now = time.time()
        optimizer = self.topology_optimizer
        
        # Only optimize periodically
        if now - optimizer["last_optimization"] < optimizer["optimization_interval"]:
            return
        
        optimizer["last_optimization"] = now
        
        # 1. Identify potential relay candidates (peers with good connectivity)
        optimizer["relay_candidates"] = set()
        optimizer["edge_peers"] = set()
        
        for peer_id, peer_info in self.peers.items():
            role = peer_info["role"]
            
            # Peers explicitly marked as relays or participants with good connectivity
            if (role == PeerRole.RELAY.value or 
                (role == PeerRole.PARTICIPANT.value and peer_info.get("connection_quality", 0) >= optimizer["quality_threshold"])):
                optimizer["relay_candidates"].add(peer_id)
            
            # Mark viewers and poor quality connections as edge peers
            elif role == PeerRole.VIEWER.value or peer_info.get("connection_quality", 0) < optimizer["quality_threshold"]:
                optimizer["edge_peers"].add(peer_id)
        
        # 2. Analyze current topology for inefficiencies
        # This is a simplified version - a real implementation would do more analysis
        for track_id, track_info in self.tracks.items():
            publisher_id = track_info["publisher"]
            subscribers = track_info.get("subscribers", set())
            
            # Skip if few subscribers
            if len(subscribers) <= 2:
                continue
            
            # Check if publisher has too many direct connections
            direct_subscribers = set()
            for pc_id in self.peer_connections:
                if pc_id.startswith(f"{publisher_id}:"):
                    target_id = pc_id.split(":")[1]
                    if target_id in subscribers:
                        direct_subscribers.add(target_id)
            
            # If publisher is overloaded, redistribute some connections
            if len(direct_subscribers) > optimizer["max_fan_out"]:
                # Find subscribers that could be served by relays instead
                subscribers_to_move = list(direct_subscribers - optimizer["relay_candidates"])
                
                # Keep within max fan-out limit
                subscribers_to_move = subscribers_to_move[:len(direct_subscribers) - optimizer["max_fan_out"]]
                
                for sub_id in subscribers_to_move:
                    # Find a suitable relay
                    best_relay = await self._determine_best_source_for_track(sub_id, track_id)
                    
                    if best_relay != publisher_id:
                        # Create new connection through relay
                        pc_id_old = f"{publisher_id}:{sub_id}"
                        pc_id_new = f"{best_relay}:{sub_id}"
                        
                        # Only proceed if we don't already have the new connection
                        if pc_id_new not in self.peer_connections:
                            # Log the topology change
                            self.logger.info(
                                f"Topology optimization: Moving subscriber {sub_id} from " +
                                f"direct connection to publisher {publisher_id} to relay {best_relay}"
                            )
                            
                            # Record change in history
                            optimizer["optimization_history"].append({
                                "timestamp": now,
                                "action": "redistribute",
                                "track_id": track_id,
                                "subscriber": sub_id,
                                "old_source": publisher_id,
                                "new_source": best_relay
                            })
                            
                            # In a real implementation, we would create the new connection
                            # and update subscription paths, but this is complex and requires
                            # renegotiating connections, which we'll simplify for this example
        
        # Keep optimization history bounded
        if len(optimizer["optimization_history"]) > 100:
            optimizer["optimization_history"] = optimizer["optimization_history"][-100:]
    
    async def _close_peer_connection(self, pc_id: str) -> None:
        """
        Close a peer connection and clean up resources.
        
        Args:
            pc_id: ID of the peer connection to close
        """
        if pc_id not in self.peer_connections:
            return
        
        pc = self.peer_connections[pc_id]
        
        # Close the peer connection
        await pc.close()
        
        # Remove from tracking
        del self.peer_connections[pc_id]
        
        # Extract peer IDs from connection ID
        try:
            source_id, target_id = pc_id.split(":")
            
            # Update mesh tracking
            if source_id in self.peer_mesh and target_id in self.peer_mesh[source_id]:
                self.peer_mesh[source_id].remove(target_id)
            
            if target_id in self.peer_mesh and source_id in self.peer_mesh[target_id]:
                self.peer_mesh[target_id].remove(source_id)
        except:
            pass
    
    def _get_available_tracks_for_peer(self, peer_id: str) -> List[Dict[str, Any]]:
        """
        Get a list of tracks available for a peer to subscribe to.
        
        Args:
            peer_id: ID of the peer
            
        Returns:
            List of track information dictionaries
        """
        available_tracks = []
        
        for track_id, track_info in self.tracks.items():
            # Don't include peer's own tracks
            if track_info["publisher"] == peer_id:
                continue
            
            # Don't include tracks already subscribed to
            if peer_id in track_info.get("subscribers", set()):
                continue
            
            available_tracks.append({
                "track_id": track_id,
                "kind": track_info["kind"],
                "publisher": track_info["publisher"],
                "source_type": track_info.get("source_type"),
                "source": track_info.get("source")
            })
        
        return available_tracks
    
    def get_session_info(self) -> Dict[str, Any]:
        """
        Get comprehensive information about the session state.
        
        Returns:
            Dict with session information
        """
        # Calculate current session duration
        current_duration = time.time() - self.created_at
        
        # Create peer information without sensitive details
        peers_info = {}
        for peer_id, peer_info in self.peers.items():
            peers_info[peer_id] = {
                "role": peer_info["role"],
                "joined_at": peer_info["joined_at"],
                "tracks_published": peer_info["tracks_published"],
                "tracks_subscribed": peer_info["tracks_subscribed"],
                "duration": time.time() - peer_info["joined_at"]
            }
        
        # Create track information
        tracks_info = {}
        for track_id, track_info in self.tracks.items():
            tracks_info[track_id] = {
                "kind": track_info["kind"],
                "publisher": track_info["publisher"],
                "source_type": track_info.get("source_type"),
                "source": track_info.get("source"),
                "subscribers": list(track_info.get("subscribers", set())),
                "created_at": track_info["created_at"]
            }
        
        # Create content sources information
        content_info = {}
        for cid, source_info in self.content_sources.items():
            content_info[cid] = {
                "added_by": source_info["added_by"],
                "added_at": source_info["added_at"],
                "track_id": source_info["track_id"],
                "kind": source_info["kind"]
            }
        
        # Create mesh topology information
        mesh_info = {}
        for peer_id, connections in self.peer_mesh.items():
            mesh_info[peer_id] = list(connections)
        
        return {
            "session_id": self.session_id,
            "session_type": self.session_type,
            "created_at": self.created_at,
            "duration": current_duration,
            "active": self.active,
            "last_activity": self.last_activity,
            "max_peers": self.max_peers,
            "public": self.public,
            "peers": peers_info,
            "tracks": tracks_info,
            "content_sources": content_info,
            "connections": list(self.peer_connections.keys()),
            "mesh_topology": mesh_info,
            "statistics": self.statistics,
            "metadata": self.metadata
        }


class SessionManager:
    """
    Manages multiple streaming sessions and provides discovery services.
    
    This class creates, maintains, and controls access to streaming sessions,
    allowing clients to discover and join existing sessions or create new ones.
    """
    
    def __init__(self, ipfs_api=None):
        """
        Initialize the session manager.
        
        Args:
            ipfs_api: IPFS API instance for content access
        """
        self.ipfs_api = ipfs_api
        self.sessions: Dict[str, StreamingSession] = {}
        self.created_at = time.time()
        self.cleanup_interval = 300  # 5 minutes
        self.session_timeout = 1800  # 30 minutes of inactivity
        self.last_cleanup = time.time()
        self.statistics = {
            "total_sessions_created": 0,
            "active_sessions": 0,
            "total_peers": 0,
            "content_sources": set(),
            "errors": 0
        }
        
        # Set up background cleanup task
        self._start_cleanup_task()
        
        # Logger
        self.logger = logging.getLogger(__name__)
    
    def _start_cleanup_task(self):
        """Start background task for session cleanup."""
<<<<<<< HEAD
        # Create task and store it for proper cancellation during shutdown
        if not hasattr(self, 'cleanup_task') or self.cleanup_task is None:
            self.cleanup_task = asyncio.create_task(self._periodic_cleanup())
            # Make sure the task doesn't disappear due to garbage collection
            self.cleanup_task.add_done_callback(lambda t: self._handle_cleanup_task_done(t))
    
    def _handle_cleanup_task_done(self, task):
        """Handle cleanup task completion."""
        # Only log if the task wasn't cancelled as part of normal shutdown
        if not task.cancelled() and task.exception() is not None:
            self.logger.error(f"Cleanup task failed with error: {task.exception()}")
        # Clear the reference if this matches our current cleanup task
        if hasattr(self, 'cleanup_task') and self.cleanup_task == task:
            self.cleanup_task = None
=======
        anyio.create_task(self._periodic_cleanup())
>>>>>>> 8fd01900
    
    async def _periodic_cleanup(self):
        """Periodically check for inactive sessions and clean them up."""
        while True:
            try:
                await anyio.sleep(self.cleanup_interval)
                await self.cleanup_inactive_sessions()
            except Exception as e:
                self.logger.error(f"Error in session cleanup: {e}")
    
    async def create_session(self, session_options: Dict[str, Any]) -> Dict[str, Any]:
        """
        Create a new streaming session.
        
        Args:
            session_options: Dictionary with session configuration options
            
        Returns:
            Dict with session creation results
        """
        # Generate a unique session ID if not provided
        session_id = session_options.get("session_id") or f"session_{uuid.uuid4()}"
        
        # Check if session ID already exists
        if session_id in self.sessions:
            return {
                "success": False,
                "error": "Session ID already exists",
                "session_id": session_id
            }
        
        # Extract session options
        session_type = session_options.get("session_type", "broadcast")
        max_peers = session_options.get("max_peers", 20)
        public = session_options.get("public", False)
        metadata = session_options.get("metadata", {})
        
        # Validate session type
        valid_session_types = ["broadcast", "mesh", "hybrid"]
        if session_type not in valid_session_types:
            return {
                "success": False,
                "error": f"Invalid session type: {session_type}. Must be one of {valid_session_types}",
                "session_id": session_id
            }
        
        # Create the session
        try:
            session = StreamingSession(
                session_id=session_id,
                ipfs_api=self.ipfs_api,
                session_type=session_type,
                max_peers=max_peers,
                public=public
            )
            
            # Add metadata
            session.metadata = metadata
            
            # Store the session
            self.sessions[session_id] = session
            
            # Update statistics
            self.statistics["total_sessions_created"] += 1
            self.statistics["active_sessions"] = len(self.sessions)
            
            # Emit session created notification
            if HAVE_DEPENDENCIES:
                await emit_event(
                    NotificationType.SYSTEM_INFO, 
                    {
                        "message": "New streaming session created",
                        "session_id": session_id,
                        "session_type": session_type,
                        "public": public
                    },
                    source="session_manager"
                )
            
            return {
                "success": True,
                "session_id": session_id,
                "created_at": session.created_at,
                "session_type": session_type,
                "max_peers": max_peers,
                "public": public
            }
            
        except Exception as e:
            self.logger.error(f"Error creating session: {e}")
            self.statistics["errors"] += 1
            
            return {
                "success": False,
                "error": f"Error creating session: {str(e)}",
                "session_id": session_id
            }
    
    async def shutdown(self) -> Dict[str, Any]:
        """
        Shut down the multi-peer controller and clean up all resources.
        
        Returns:
            Dict with shutdown results
        """
        self.logger.info("Shutting down WebRTC multi-peer controller")
        
        result = {
            "success": True,
            "component": "webrtc_multi_peer",
            "sessions_closed": 0,
            "errors": []
        }
        
        # Cancel cleanup task first
        if hasattr(self, 'cleanup_task') and self.cleanup_task is not None:
            try:
                if not self.cleanup_task.done() and not self.cleanup_task.cancelled():
                    self.cleanup_task.cancel()
                    # Wait for cancellation to complete with timeout
                    try:
                        await asyncio.wait_for(asyncio.gather(self.cleanup_task, return_exceptions=True), timeout=2.0)
                    except (asyncio.TimeoutError, asyncio.CancelledError):
                        pass
                self.cleanup_task = None
            except Exception as e:
                error_msg = f"Error cancelling cleanup task: {str(e)}"
                self.logger.error(error_msg)
                result["errors"].append(error_msg)
        
        # Close all active sessions
        for session_id in list(self.sessions.keys()):
            try:
                close_result = await self.close_session(session_id)
                if close_result.get("success", False):
                    result["sessions_closed"] += 1
                else:
                    result["errors"].append(f"Failed to close session {session_id}: {close_result.get('error', 'Unknown error')}")
            except Exception as e:
                error_msg = f"Error closing session {session_id}: {str(e)}"
                self.logger.error(error_msg)
                result["errors"].append(error_msg)
        
        # Clean up resources
        self.sessions.clear()
        
        # Update overall success status
        if result["errors"]:
            result["success"] = False
            
        self.logger.info(f"WebRTC multi-peer controller shutdown complete. Closed {result['sessions_closed']} sessions with {len(result['errors'])} errors")
        return result
    
    async def close_session(self, session_id: str) -> Dict[str, Any]:
        """
        Close a streaming session and clean up all resources.
        
        Args:
            session_id: ID of the session to close
            
        Returns:
            Dict with session closure results
        """
        if session_id not in self.sessions:
            return {
                "success": False,
                "error": "Session not found",
                "session_id": session_id
            }
        
        session = self.sessions[session_id]
        
        # Get session info before cleanup
        session_info = session.get_session_info()
        
        try:
            # Close all peer connections
            for pc_id in list(session.peer_connections.keys()):
                await session._close_peer_connection(pc_id)
            
            # Clean up all tracks
            for track_id in list(session.tracks.keys()):
                await session.remove_track(track_id)
            
            # Mark session as inactive
            session.active = False
            session.statistics["session_duration"] = time.time() - session.created_at
            
            # Remove session from tracking
            del self.sessions[session_id]
            
            # Update statistics
            self.statistics["active_sessions"] = len(self.sessions)
            
            # Emit session closed notification
            if HAVE_DEPENDENCIES:
                await emit_event(
                    NotificationType.SYSTEM_INFO, 
                    {
                        "message": "Streaming session closed",
                        "session_id": session_id,
                        "duration": session_info["duration"],
                        "peer_count": len(session_info["peers"]),
                        "track_count": len(session_info["tracks"])
                    },
                    source="session_manager"
                )
            
            return {
                "success": True,
                "session_id": session_id,
                "duration": session_info["duration"],
                "peer_count": len(session_info["peers"]),
                "track_count": len(session_info["tracks"])
            }
            
        except Exception as e:
            self.logger.error(f"Error closing session: {e}")
            self.statistics["errors"] += 1
            
            return {
                "success": False,
                "error": f"Error closing session: {str(e)}",
                "session_id": session_id
            }
    
    async def join_session(self, session_id: str, peer_info: Dict[str, Any]) -> Dict[str, Any]:
        """
        Join an existing session with the provided peer information.
        
        Args:
            session_id: ID of the session to join
            peer_info: Dictionary with peer information
            
        Returns:
            Dict with session join results
        """
        if session_id not in self.sessions:
            return {
                "success": False,
                "error": "Session not found",
                "session_id": session_id
            }
        
        session = self.sessions[session_id]
        
        if not session.active:
            return {
                "success": False,
                "error": "Session is no longer active",
                "session_id": session_id
            }
        
        # Extract peer information
        peer_id = peer_info.get("peer_id") or f"peer_{uuid.uuid4()}"
        
        # Try to join the session
        join_result = await session.join_peer(peer_id, peer_info)
        
        if join_result["success"]:
            # Update statistics
            self.statistics["total_peers"] = sum(
                len(s.peers) for s in self.sessions.values()
            )
        
            # Add content sources to global tracking
            for cid in session.content_sources:
                self.statistics["content_sources"].add(cid)
        
        return join_result
    
    async def leave_session(self, session_id: str, peer_id: str) -> Dict[str, Any]:
        """
        Leave a session and clean up peer resources.
        
        Args:
            session_id: ID of the session to leave
            peer_id: ID of the peer leaving
            
        Returns:
            Dict with session leave results
        """
        if session_id not in self.sessions:
            return {
                "success": False,
                "error": "Session not found",
                "session_id": session_id
            }
        
        session = self.sessions[session_id]
        leave_result = await session.leave_peer(peer_id)
        
        if leave_result["success"]:
            # Update statistics
            self.statistics["total_peers"] = sum(
                len(s.peers) for s in self.sessions.values()
            )
            
            # Check if session is now empty and should be removed
            if session_id in self.sessions and not session.peers:
                await self.close_session(session_id)
        
        return leave_result
    
    async def get_sessions(self, public_only: bool = False) -> Dict[str, Any]:
        """
        Get a list of available sessions.
        
        Args:
            public_only: If True, only return public sessions
            
        Returns:
            Dict with available sessions information
        """
        sessions_list = []
        
        for session_id, session in self.sessions.items():
            if public_only and not session.public:
                continue
            
            sessions_list.append({
                "session_id": session_id,
                "session_type": session.session_type,
                "created_at": session.created_at,
                "peer_count": len(session.peers),
                "track_count": len(session.tracks),
                "content_sources": list(session.content_sources.keys()),
                "public": session.public,
                "active": session.active,
                "metadata": session.metadata
            })
        
        return {
            "success": True,
            "sessions": sessions_list,
            "count": len(sessions_list),
            "timestamp": time.time()
        }
    
    async def get_session_info(self, session_id: str) -> Dict[str, Any]:
        """
        Get detailed information about a specific session.
        
        Args:
            session_id: ID of the session to get information for
            
        Returns:
            Dict with session information
        """
        if session_id not in self.sessions:
            return {
                "success": False,
                "error": "Session not found",
                "session_id": session_id
            }
        
        session = self.sessions[session_id]
        session_info = session.get_session_info()
        
        return {
            "success": True,
            "session_info": session_info
        }
    
    async def cleanup_inactive_sessions(self) -> Dict[str, Any]:
        """
        Clean up inactive sessions that have timed out.
        
        Returns:
            Dict with cleanup results
        """
        now = time.time()
        self.last_cleanup = now
        
        closed_sessions = []
        
        for session_id, session in list(self.sessions.items()):
            # Close sessions with no activity for longer than timeout period
            if now - session.last_activity > self.session_timeout:
                close_result = await self.close_session(session_id)
                
                if close_result["success"]:
                    closed_sessions.append({
                        "session_id": session_id,
                        "duration": close_result["duration"],
                        "reason": "inactivity"
                    })
        
        return {
            "success": True,
            "closed_sessions": closed_sessions,
            "count": len(closed_sessions),
            "timestamp": now
        }
    
    def get_manager_stats(self) -> Dict[str, Any]:
        """
        Get comprehensive statistics about the session manager and all sessions.
        
        Returns:
            Dict with manager statistics
        """
        # Update active sessions count
        self.statistics["active_sessions"] = len(self.sessions)
        
        # Update total peers count
        self.statistics["total_peers"] = sum(
            len(s.peers) for s in self.sessions.values()
        )
        
        # Get content source count
        content_sources = set()
        for session in self.sessions.values():
            content_sources.update(session.content_sources.keys())
        
        self.statistics["content_sources"] = content_sources
        content_source_count = len(content_sources)
        
        # Calculate uptime
        uptime = time.time() - self.created_at
        
        return {
            "uptime": uptime,
            "active_sessions": self.statistics["active_sessions"],
            "total_sessions_created": self.statistics["total_sessions_created"],
            "active_peers": self.statistics["total_peers"],
            "content_sources": content_source_count,
            "last_cleanup": self.last_cleanup,
            "errors": self.statistics["errors"],
            "timestamp": time.time()
        }


# Global session manager instance
session_manager = SessionManager()


async def handle_multi_peer_signaling(websocket, ipfs_api=None):
    """
    Handle WebSocket signaling for multi-peer streaming sessions.
    
    This function provides the WebSocket endpoint for session management,
    peer coordination, and media stream exchange for multi-peer streaming.
    
    Args:
        websocket: WebSocket connection
        ipfs_api: IPFS API instance
    """
    if not HAVE_WEBRTC:
        await websocket.send_json({
            "type": "error",
            "message": "WebRTC dependencies not available. Install with 'pip install ipfs_kit_py[webrtc]'"
        })
        return
    
    # Initialize session manager if needed
    global session_manager
    if not session_manager.ipfs_api and ipfs_api:
        session_manager.ipfs_api = ipfs_api
    
    # Generate a client ID for this signaling connection
    client_id = f"client_{uuid.uuid4()}"
    
    # Client state tracking
    current_session_id = None
    current_peer_id = None
    
    # Log the new connection
    logger.info(f"New multi-peer signaling connection: {client_id}")
    
    try:
        # Accept the connection
        await websocket.accept()
        
        # Send welcome message
        await websocket.send_json({
            "type": "welcome",
            "client_id": client_id,
            "message": "IPFS multi-peer streaming signaling server connected",
            "timestamp": time.time()
        })
        
        # Handle signaling messages
        while True:
            try:
                message = await websocket.receive_json()
                msg_type = message.get("type")
                
                if msg_type == "create_session":
                    # Create a new streaming session
                    session_options = message.get("session_options", {})
                    
                    logger.info(f"Creating new session with options: {session_options}")
                    
                    result = await session_manager.create_session(session_options)
                    
                    if result["success"]:
                        # Update current session tracking
                        current_session_id = result["session_id"]
                    
                    await websocket.send_json({
                        "type": "session_created",
                        "result": result
                    })
                
                elif msg_type == "join_session":
                    # Join an existing session
                    session_id = message.get("session_id")
                    peer_info = message.get("peer_info", {})
                    
                    if not peer_info.get("peer_id"):
                        # Generate peer ID if not provided
                        peer_info["peer_id"] = f"peer_{uuid.uuid4()}"
                    
                    logger.info(f"Joining session {session_id} with peer info: {peer_info}")
                    
                    result = await session_manager.join_session(session_id, peer_info)
                    
                    if result["success"]:
                        # Update current session and peer tracking
                        current_session_id = session_id
                        current_peer_id = peer_info["peer_id"]
                    
                    await websocket.send_json({
                        "type": "session_joined",
                        "result": result
                    })
                
                elif msg_type == "leave_session":
                    # Leave the current session
                    session_id = message.get("session_id") or current_session_id
                    peer_id = message.get("peer_id") or current_peer_id
                    
                    if not session_id or not peer_id:
                        await websocket.send_json({
                            "type": "error",
                            "message": "No active session or peer ID not specified"
                        })
                        continue
                    
                    logger.info(f"Leaving session {session_id} as peer {peer_id}")
                    
                    result = await session_manager.leave_session(session_id, peer_id)
                    
                    if result["success"]:
                        # Clear current session and peer tracking
                        if session_id == current_session_id and peer_id == current_peer_id:
                            current_session_id = None
                            current_peer_id = None
                    
                    await websocket.send_json({
                        "type": "session_left",
                        "result": result
                    })
                
                elif msg_type == "get_sessions":
                    # Get available sessions
                    public_only = message.get("public_only", False)
                    
                    logger.debug(f"Getting available sessions (public_only={public_only})")
                    
                    result = await session_manager.get_sessions(public_only)
                    
                    await websocket.send_json({
                        "type": "sessions_list",
                        "result": result
                    })
                
                elif msg_type == "get_session_info":
                    # Get detailed information about a session
                    session_id = message.get("session_id") or current_session_id
                    
                    if not session_id:
                        await websocket.send_json({
                            "type": "error",
                            "message": "No session ID specified"
                        })
                        continue
                    
                    logger.debug(f"Getting session info for {session_id}")
                    
                    result = await session_manager.get_session_info(session_id)
                    
                    await websocket.send_json({
                        "type": "session_info",
                        "result": result
                    })
                
                elif msg_type == "create_peer_connection":
                    # Create a connection between two peers in the session
                    session_id = message.get("session_id") or current_session_id
                    source_peer_id = message.get("source_peer_id") or current_peer_id
                    target_peer_id = message.get("target_peer_id")
                    
                    if not session_id or not source_peer_id or not target_peer_id:
                        await websocket.send_json({
                            "type": "error",
                            "message": "Missing required parameters for peer connection"
                        })
                        continue
                    
                    logger.info(f"Creating peer connection from {source_peer_id} to {target_peer_id} in session {session_id}")
                    
                    if session_id not in session_manager.sessions:
                        await websocket.send_json({
                            "type": "error",
                            "message": "Session not found"
                        })
                        continue
                    
                    session = session_manager.sessions[session_id]
                    result = await session.create_peer_connection(source_peer_id, target_peer_id)
                    
                    await websocket.send_json({
                        "type": "peer_connection_created",
                        "result": result
                    })
                
                elif msg_type == "answer":
                    # Handle a WebRTC answer
                    session_id = message.get("session_id") or current_session_id
                    pc_id = message.get("pc_id")
                    sdp = message.get("sdp")
                    sdp_type = message.get("sdp_type") or "answer"
                    
                    if not session_id or not pc_id or not sdp:
                        await websocket.send_json({
                            "type": "error",
                            "message": "Missing required parameters for answer"
                        })
                        continue
                    
                    logger.debug(f"Handling WebRTC answer for connection {pc_id} in session {session_id}")
                    
                    if session_id not in session_manager.sessions:
                        await websocket.send_json({
                            "type": "error",
                            "message": "Session not found"
                        })
                        continue
                    
                    session = session_manager.sessions[session_id]
                    result = await session.handle_answer(pc_id, sdp, sdp_type)
                    
                    await websocket.send_json({
                        "type": "answer_handled",
                        "result": result
                    })
                
                elif msg_type == "candidate":
                    # Handle an ICE candidate
                    session_id = message.get("session_id") or current_session_id
                    pc_id = message.get("pc_id")
                    candidate = message.get("candidate")
                    sdp_mid = message.get("sdp_mid")
                    sdp_mline_index = message.get("sdp_mline_index")
                    
                    if not session_id or not pc_id or not candidate:
                        await websocket.send_json({
                            "type": "error",
                            "message": "Missing required parameters for ICE candidate"
                        })
                        continue
                    
                    logger.debug(f"Handling ICE candidate for connection {pc_id} in session {session_id}")
                    
                    if session_id not in session_manager.sessions:
                        await websocket.send_json({
                            "type": "error",
                            "message": "Session not found"
                        })
                        continue
                    
                    session = session_manager.sessions[session_id]
                    result = await session.handle_candidate(pc_id, candidate, sdp_mid, sdp_mline_index)
                    
                    # No response needed for candidates
                
                elif msg_type == "add_track":
                    # Add a media track to the session
                    session_id = message.get("session_id") or current_session_id
                    peer_id = message.get("peer_id") or current_peer_id
                    track_info = message.get("track_info", {})
                    
                    if not session_id or not peer_id or not track_info:
                        await websocket.send_json({
                            "type": "error",
                            "message": "Missing required parameters for adding track"
                        })
                        continue
                    
                    logger.info(f"Adding track from peer {peer_id} to session {session_id}: {track_info}")
                    
                    if session_id not in session_manager.sessions:
                        await websocket.send_json({
                            "type": "error",
                            "message": "Session not found"
                        })
                        continue
                    
                    session = session_manager.sessions[session_id]
                    result = await session.add_track(peer_id, track_info)
                    
                    await websocket.send_json({
                        "type": "track_added",
                        "result": result
                    })
                
                elif msg_type == "remove_track":
                    # Remove a media track from the session
                    session_id = message.get("session_id") or current_session_id
                    track_id = message.get("track_id")
                    
                    if not session_id or not track_id:
                        await websocket.send_json({
                            "type": "error",
                            "message": "Missing required parameters for removing track"
                        })
                        continue
                    
                    logger.info(f"Removing track {track_id} from session {session_id}")
                    
                    if session_id not in session_manager.sessions:
                        await websocket.send_json({
                            "type": "error",
                            "message": "Session not found"
                        })
                        continue
                    
                    session = session_manager.sessions[session_id]
                    result = await session.remove_track(track_id)
                    
                    await websocket.send_json({
                        "type": "track_removed",
                        "result": result
                    })
                
                elif msg_type == "subscribe_to_track":
                    # Subscribe to receive a track
                    session_id = message.get("session_id") or current_session_id
                    peer_id = message.get("peer_id") or current_peer_id
                    track_id = message.get("track_id")
                    
                    if not session_id or not peer_id or not track_id:
                        await websocket.send_json({
                            "type": "error",
                            "message": "Missing required parameters for track subscription"
                        })
                        continue
                    
                    logger.info(f"Peer {peer_id} subscribing to track {track_id} in session {session_id}")
                    
                    if session_id not in session_manager.sessions:
                        await websocket.send_json({
                            "type": "error",
                            "message": "Session not found"
                        })
                        continue
                    
                    session = session_manager.sessions[session_id]
                    result = await session.subscribe_to_track(peer_id, track_id)
                    
                    await websocket.send_json({
                        "type": "track_subscription",
                        "result": result
                    })
                
                elif msg_type == "unsubscribe_from_track":
                    # Unsubscribe from a track
                    session_id = message.get("session_id") or current_session_id
                    peer_id = message.get("peer_id") or current_peer_id
                    track_id = message.get("track_id")
                    
                    if not session_id or not peer_id or not track_id:
                        await websocket.send_json({
                            "type": "error",
                            "message": "Missing required parameters for track unsubscription"
                        })
                        continue
                    
                    logger.info(f"Peer {peer_id} unsubscribing from track {track_id} in session {session_id}")
                    
                    if session_id not in session_manager.sessions:
                        await websocket.send_json({
                            "type": "error",
                            "message": "Session not found"
                        })
                        continue
                    
                    session = session_manager.sessions[session_id]
                    result = await session.unsubscribe_from_track(peer_id, track_id)
                    
                    await websocket.send_json({
                        "type": "track_unsubscription",
                        "result": result
                    })
                
                elif msg_type == "ping":
                    # Simple ping-pong for connection testing
                    await websocket.send_json({
                        "type": "pong",
                        "timestamp": time.time()
                    })
                
                else:
                    logger.warning(f"Unknown message type: {msg_type}")
                    await websocket.send_json({
                        "type": "error",
                        "message": f"Unknown message type: {msg_type}"
                    })
            
            except json.JSONDecodeError:
                error_msg = "Invalid JSON message"
                logger.error(error_msg)
                
                # Emit error notification
                if HAVE_DEPENDENCIES:
                    await emit_event(
                        NotificationType.WEBRTC_ERROR,
                        {
                            "error": error_msg,
                            "client_id": client_id
                        },
                        source="multi_peer_signaling"
                    )
                
                await websocket.send_json({
                    "type": "error",
                    "message": error_msg
                })
    
    except Exception as e:
        error_msg = f"Multi-peer signaling error: {e}"
        logger.error(error_msg)
        
        # Emit error notification
        if HAVE_DEPENDENCIES:
            await emit_event(
                NotificationType.WEBRTC_ERROR,
                {
                    "error": error_msg,
                    "client_id": client_id,
                    "stack_trace": str(e)
                },
                source="multi_peer_signaling"
            )
        
        try:
            await websocket.send_json({
                "type": "error",
                "message": f"Server error: {str(e)}"
            })
        except:
            pass
    
    finally:
        # Clean up any active sessions for this client
        if current_session_id and current_peer_id:
            try:
                await session_manager.leave_session(current_session_id, current_peer_id)
            except Exception as e:
                logger.error(f"Error cleaning up session: {e}")
        
        # Notify about signaling connection closing
        if HAVE_DEPENDENCIES:
            await emit_event(
                NotificationType.SYSTEM_INFO,
                {
                    "message": "Multi-peer signaling connection closed",
                    "client_id": client_id
                },
                source="multi_peer_signaling"
            )
        
        logger.info(f"Multi-peer signaling connection closed: {client_id}")<|MERGE_RESOLUTION|>--- conflicted
+++ resolved
@@ -1254,7 +1254,6 @@
     
     def _start_cleanup_task(self):
         """Start background task for session cleanup."""
-<<<<<<< HEAD
         # Create task and store it for proper cancellation during shutdown
         if not hasattr(self, 'cleanup_task') or self.cleanup_task is None:
             self.cleanup_task = asyncio.create_task(self._periodic_cleanup())
@@ -1269,9 +1268,7 @@
         # Clear the reference if this matches our current cleanup task
         if hasattr(self, 'cleanup_task') and self.cleanup_task == task:
             self.cleanup_task = None
-=======
         anyio.create_task(self._periodic_cleanup())
->>>>>>> 8fd01900
     
     async def _periodic_cleanup(self):
         """Periodically check for inactive sessions and clean them up."""
